import { guessGlyphPlaceholderString } from "@fontra/core/glyph-data.js";
import { translate } from "@fontra/core/localization.js";
import { rectToPoints } from "@fontra/core/rectangle.js";
import { difference, isSuperset, union } from "@fontra/core/set-ops.js";
import { decomposedToTransform } from "@fontra/core/transform.js";
import {
  chain,
  clamp,
  enumerate,
  makeUPlusStringFromCodePoint,
  parseSelection,
  rgbaToCSS,
  round,
  unionIndexSets,
  withSavedState,
} from "@fontra/core/utils.js";
import { subVectors } from "@fontra/core/vector.js";
import { calculateTunniPoint, calculateTrueTunniPoint } from "@fontra/core/tunni-calculations.js";

//// speedpunk
import {
  calculateCurvatureForSegment,
  calculateCurvatureForQuadraticSegment,
  findCurvatureRange,
  curvatureToColor,
  solveCubicBezier,
  solveQuadraticBezier
} from "@fontra/core/curvature.js"; 

import { VarPackedPath } from "@fontra/core/var-path.js";

// Distance and Angle
import {
  unitVectorFromTo,
  calculateDistanceAndAngle,
  calculateBadgeDimensions,
  calculateBadgePosition,
  formatDistanceAndAngle,
  calculateDistancesFromPoint,
  drawDistanceAngleVisualization,
  drawManhattanDistanceVisualization,
  drawOffCurveDistanceVisualization,
  calculateTension,
  calculateOffCurveAngle,
  formatDistanceTensionAngle,
  calculateTunniPointz,
  calculateControlHandleDistance,
  drawTunniLabels,
  DISTANCE_ANGLE_COLOR,
  DISTANCE_ANGLE_BADGE_COLOR,
  DISTANCE_ANGLE_TEXT_COLOR,
  DISTANCE_ANGLE_BADGE_PADDING,
  DISTANCE_ANGLE_BADGE_RADIUS,
  DISTANCE_ANGLE_FONT_SIZE,
  OFFCURVE_DISTANCE_COLOR,
  OFFCURVE_DISTANCE_BADGE_COLOR,
  OFFCURVE_DISTANCE_TEXT_COLOR,
  OFFCURVE_DISTANCE_BADGE_PADDING,
  OFFCURVE_DISTANCE_BADGE_RADIUS,
  OFFCURVE_DISTANCE_FONT_SIZE
} from "@fontra/core/distance-angle.js";



export const visualizationLayerDefinitions = [];

export function registerVisualizationLayerDefinition(newLayerDef) {
  let index = 0;
  let layerDef;
  for (index = 0; index < visualizationLayerDefinitions.length; index++) {
    layerDef = visualizationLayerDefinitions[index];
    if (newLayerDef.zIndex < layerDef.zIndex) {
      break;
    }
  }
  visualizationLayerDefinitions.splice(index, 0, newLayerDef);
}

export function glyphSelector(selectionMode) {
  return (visContext, layer) => {
    const glyphs = visContext.glyphsBySelectionMode[selectionMode] || [];
    return layer.selectionFilter ? glyphs.filter(layer.selectionFilter) : glyphs;
  };
}

registerVisualizationLayerDefinition({
  identifier: "fontra.upm.grid",
  name: "sidebar.user-settings.glyph.upmgrid",
  selectionFunc: glyphSelector("editing"),
  userSwitchable: true,
  defaultOn: true,
  zIndex: 0,
  dontTranslate: true,
  screenParameters: { strokeWidth: 2 },
  colors: { strokeColor: "#FFF" },
  colorsDarkMode: { strokeColor: "#3C3C3C" },
  draw: (context, positionedGlyph, parameters, model, controller) => {
    if (controller.magnification < 4) {
      return;
    }
    context.strokeStyle = parameters.strokeColor;
    context.lineWidth = parameters.strokeWidth;
    let { xMin, yMin, xMax, yMax } = controller.getViewBox();
    xMin -= positionedGlyph.x;
    xMax -= positionedGlyph.x;
    yMin -= positionedGlyph.y;
    yMax -= positionedGlyph.y;
    for (let x = Math.floor(xMin); x < Math.ceil(xMax); x++) {
      strokeLine(context, x, yMin, x, yMax);
    }
    for (let y = Math.floor(yMin); y < Math.ceil(yMax); y++) {
      strokeLine(context, xMin, y, xMax, y);
    }
  },
});

registerVisualizationLayerDefinition({
  identifier: "fontra.empty.selected.glyph",
  name: "Empty selected glyph",
  selectionFunc: glyphSelector("selected"),
  selectionFilter: (positionedGlyph) => positionedGlyph.isEmpty,
  zIndex: 200,
  colors: { fillColor: "#D8D8D8" /* Must be six hex digits */ },
  colorsDarkMode: { fillColor: "#585858" /* Must be six hex digits */ },
  draw: _drawEmptyGlyphLayer,
});

registerVisualizationLayerDefinition({
  identifier: "fontra.empty.hovered.glyph",
  name: "Empty hovered glyph",
  selectionFunc: glyphSelector("hovered"),
  selectionFilter: (positionedGlyph) => positionedGlyph.isEmpty,
  zIndex: 200,
  colors: { fillColor: "#E8E8E8" /* Must be six hex digits */ },
  colorsDarkMode: { fillColor: "#484848" /* Must be six hex digits */ },
  draw: _drawEmptyGlyphLayer,
});

function _drawEmptyGlyphLayer(context, positionedGlyph, parameters, model, controller) {
  const box = positionedGlyph.unpositionedBounds;
  const fillColor = parameters.fillColor;
  if (fillColor[0] === "#" && fillColor.length === 7) {
    const gradient = context.createLinearGradient(0, box.yMin, 0, box.yMax);
    gradient.addColorStop(0.0, fillColor + "00");
    gradient.addColorStop(0.2, fillColor + "DD");
    gradient.addColorStop(0.5, fillColor + "FF");
    gradient.addColorStop(0.8, fillColor + "DD");
    gradient.addColorStop(1.0, fillColor + "00");
    context.fillStyle = gradient;
  } else {
    context.fillStyle = fillColor;
  }
  context.fillRect(box.xMin, box.yMin, box.xMax - box.xMin, box.yMax - box.yMin);
}

registerVisualizationLayerDefinition({
  identifier: "fontra.context.glyphs",
  name: "Context glyphs",
  selectionFunc: glyphSelector("unselected"),
  zIndex: 200,
  colors: { fillColor: "#000", errorColor: "#AAA" },
  colorsDarkMode: { fillColor: "#FFF", errorColor: "#999" },
  draw: (context, positionedGlyph, parameters, model, controller) => {
    context.fillStyle = positionedGlyph.glyph.errors?.length
      ? parameters.errorColor
      : parameters.fillColor;
    context.fill(positionedGlyph.glyph.flattenedPath2d);
  },
});

registerVisualizationLayerDefinition({
  identifier: "fontra.undefined.glyph",
  name: "Undefined glyph",
  selectionFunc: glyphSelector("all"),
  selectionFilter: (positionedGlyph) => positionedGlyph.isUndefined,
  zIndex: 500,
  colors: {
    fillColor: "#0006",
  },
  colorsDarkMode: {
    fillColor: "#FFF6",
  },
  draw: (context, positionedGlyph, parameters, model, controller) => {
    context.fillStyle = parameters.fillColor;
    context.textAlign = "center";
    const lineDistance = 1.2;

    const glyphNameFontSize = 0.1 * positionedGlyph.glyph.xAdvance;
    const placeholderFontSize = 0.75 * positionedGlyph.glyph.xAdvance;
    context.font = `${glyphNameFontSize}px fontra-ui-regular, sans-serif`;
    context.scale(1, -1);
    context.fillText(positionedGlyph.glyphName, positionedGlyph.glyph.xAdvance / 2, 0);
    if (positionedGlyph.character) {
      const uniStr = makeUPlusStringFromCodePoint(
        positionedGlyph.character.codePointAt(0)
      );
      context.fillText(
        uniStr,
        positionedGlyph.glyph.xAdvance / 2,
        -lineDistance * glyphNameFontSize
      );
    }
    const codePoint = positionedGlyph.character?.codePointAt(0);
    const { glyphString, direction } = guessGlyphPlaceholderString(
      codePoint ? [codePoint] : [],
      positionedGlyph.glyphName
    );
    if (glyphString) {
      context.font = `${placeholderFontSize}px fontra-ui-regular, sans-serif`;
      context.direction = direction || context.direction;
      context.fillText(
        glyphString,
        positionedGlyph.glyph.xAdvance / 2,
        -lineDistance * glyphNameFontSize - 0.4 * placeholderFontSize
      );
    }
  },
});

registerVisualizationLayerDefinition({
  identifier: "fontra.baseline",
  name: "sidebar.user-settings.glyph.baseline",
  selectionFunc: glyphSelector("editing"),
  userSwitchable: true,
  defaultOn: false,
  zIndex: 500,
  screenParameters: { strokeWidth: 1 },
  colors: { strokeColor: "#0004" },
  colorsDarkMode: { strokeColor: "#FFF6" },
  draw: (context, positionedGlyph, parameters, model, controller) => {
    context.strokeStyle = parameters.strokeColor;
    context.lineWidth = parameters.strokeWidth;
    strokeLine(context, 0, 0, positionedGlyph.glyph.xAdvance, 0);
  },
});

registerVisualizationLayerDefinition({
  identifier: "fontra.lineMetrics",
  name: "sidebar.user-settings.line-metrics",
  selectionFunc: glyphSelector("editing"),
  userSwitchable: true,
  defaultOn: true,
  zIndex: 100,
  screenParameters: { strokeWidth: 1 },
  colors: {
    strokeColor: "#0004",
    zoneColor: "#00BFFF18",
    zoneStrokeColor: "#00608018",
  },
  colorsDarkMode: {
    strokeColor: "#FFF6",
    zoneColor: "#00BFFF18",
    zoneStrokeColor: "#80DFFF18",
  },
  draw: (context, positionedGlyph, parameters, model, controller) => {
    context.lineWidth = parameters.strokeWidth;

    if (!model.fontSourceInstance) {
      return;
    }
    const lineMetrics = model.fontSourceInstance.lineMetricsHorizontalLayout;
    const glyphWidth = positionedGlyph.glyph.xAdvance
      ? positionedGlyph.glyph.xAdvance
      : 0;

    // glyph box
    const pathBox = new Path2D();
    if (lineMetrics.ascender && lineMetrics.descender) {
      pathBox.rect(
        0,
        lineMetrics.descender.value,
        positionedGlyph.glyph.xAdvance,
        lineMetrics.ascender.value - lineMetrics.descender.value
      );
    }

    // collect paths: vertical metrics and alignment zones
    const zoneFillPaths = [];
    const zoneEndStrokes = new Path2D();
    for (const [key, metric] of Object.entries(lineMetrics)) {
      if (metric.zone) {
        const pathZone = new Path2D();
        pathZone.rect(0, metric.value, glyphWidth, metric.zone);
        zoneFillPaths.push(pathZone);
        const zoneY = metric.value + metric.zone;
        zoneEndStrokes.moveTo(0, zoneY);
        zoneEndStrokes.lineTo(glyphWidth, zoneY);
      }

      const pathMetric = new Path2D();
      pathMetric.moveTo(0, metric.value);
      pathMetric.lineTo(glyphWidth, metric.value);
      pathBox.addPath(pathMetric);
    }

    // draw zones (with filled path)
    context.fillStyle = parameters.zoneColor;
    zoneFillPaths.forEach((zonePath) => context.fill(zonePath));

    // draw zone top/bottom terminating stroke
    context.strokeStyle = parameters.zoneStrokeColor;
    context.stroke(zoneEndStrokes);

    // draw glyph box + vertical metrics (with stroke path)
    context.strokeStyle = parameters.strokeColor;
    context.stroke(pathBox);
  },
});

// the following icon SVG path code is from https://tabler.io/icons/icon/lock
const lockIconPath2D = new Path2D(
  `M5 13a2 2 0 0 1 2 -2h10a2 2 0 0 1 2 2v6a2 2 0 0 1 -2 2h-10a2 2 0 0 1 -2 -2v-6z
  M11 16a1 1 0 1 0 2 0a1 1 0 0 0 -2 0 M8 11v-4a4 4 0 1 1 8 0v4`
);

registerVisualizationLayerDefinition({
  identifier: "fontra.glyph.locking",
  name: "Glyph locking",
  selectionFunc: glyphSelector("editing"),
  zIndex: 700,
  screenParameters: { iconSize: 19 },
  colors: { strokeColor: "#000C" },
  colorsDarkMode: { strokeColor: "#FFFC" },
  draw: _drawGlyphLockIcon,
});

registerVisualizationLayerDefinition({
  identifier: "fontra.glyph.locking.non-editing",
  name: "sidebar.user-settings.glyph.lockicon",
  selectionFunc: glyphSelector("notediting"),
  userSwitchable: true,
  zIndex: 700,
  screenParameters: { iconSize: 19 },
  colors: { strokeColor: "#000C" },
  colorsDarkMode: { strokeColor: "#FFFC" },
  selectionFilter: (positionedGlyph) => !positionedGlyph.isUndefined,
  draw: _drawGlyphLockIcon,
});

function _drawGlyphLockIcon(context, positionedGlyph, parameters, model, controller) {
  if (
    !!positionedGlyph.varGlyph?.glyph.customData["fontra.glyph.locked"] ||
    model.fontController.readOnly
  ) {
    const boundsYMin = positionedGlyph.glyph.controlBounds?.yMin || 0;
    _drawLockIcon(
      context,
      positionedGlyph.glyph.xAdvance / 2 - parameters.iconSize / 2,
      boundsYMin - 24,
      parameters.strokeColor,
      parameters.iconSize
    );
  }
}

registerVisualizationLayerDefinition({
  identifier: "fontra.anchors",
  name: "Anchors",
  selectionFunc: glyphSelector("editing"),
  zIndex: 500,
  screenParameters: {
    strokeWidth: 1,
    originMarkerRadius: 4,
  },
  colors: { strokeColor: "#0006" },
  colorsDarkMode: { strokeColor: "#FFF8" },

  draw: (context, positionedGlyph, parameters, model, controller) => {
    context.strokeStyle = parameters.strokeColor;
    context.lineWidth = parameters.strokeWidth;
    for (const anchor of positionedGlyph.glyph.anchors) {
      strokeCircle(context, anchor.x, anchor.y, parameters.originMarkerRadius);
    }
  },
});

registerVisualizationLayerDefinition({
  identifier: "fontra.selected.anchors",
  name: "Selected anchors",
  selectionFunc: glyphSelector("editing"),
  zIndex: 500,
  screenParameters: {
    smoothSize: 8,
    strokeWidth: 1,
    hoverStrokeOffset: 4,
    underlayOffset: 2,
  },
  colors: { hoveredColor: "#BBB", selectedColor: "#000", underColor: "#FFFA" },
  colorsDarkMode: { hoveredColor: "#BBB", selectedColor: "#FFF", underColor: "#0008" },
  draw: (context, positionedGlyph, parameters, model, controller) => {
    const glyph = positionedGlyph.glyph;
    const smoothSize = parameters.smoothSize;

    const { anchor: hoveredAnchorIndices } = parseSelection(model.hoverSelection);
    const { anchor: selectedAnchorIndices } = parseSelection(model.selection);

    // Under layer
    context.fillStyle = parameters.underColor;
    for (const anchorIndex of selectedAnchorIndices || []) {
      const anchor = glyph.anchors[anchorIndex];
      if (!anchor) {
        continue;
      }
      fillRoundNode(context, anchor, smoothSize + parameters.underlayOffset);
    }

    // Selected anchor
    context.fillStyle = parameters.selectedColor;
    for (const anchorIndex of selectedAnchorIndices || []) {
      const anchor = glyph.anchors[anchorIndex];
      if (!anchor) {
        continue;
      }
      fillRoundNode(context, anchor, smoothSize);
    }

    // Hovered anchor
    context.strokeStyle = parameters.hoveredColor;
    context.lineWidth = parameters.strokeWidth;
    for (const anchorIndex of hoveredAnchorIndices || []) {
      const anchor = glyph.anchors[anchorIndex];
      if (!anchor) {
        continue;
      }
      strokeRoundNode(context, anchor, smoothSize + parameters.hoverStrokeOffset);
    }
  },
});

registerVisualizationLayerDefinition({
  identifier: "fontra.anchor.names",
  name: "sidebar.user-settings.glyph.anchornames",
  selectionFunc: glyphSelector("editing"),
  userSwitchable: true,
  defaultOn: true,
  zIndex: 600,
  screenParameters: { fontSize: 11 },
  colors: { boxColor: "#FFFB", color: "#000" },
  colorsDarkMode: { boxColor: "#1118", color: "#FFF" },
  draw: (context, positionedGlyph, parameters, model, controller) => {
    const fontSize = parameters.fontSize;

    const margin = 0.5 * fontSize;
    const boxHeight = 1.68 * fontSize;
    const bottomY = 0.75 * fontSize * -1 - boxHeight + margin;

    context.font = `${fontSize}px fontra-ui-regular, sans-serif`;
    context.textAlign = "center";
    context.scale(1, -1);

    for (const anchor of positionedGlyph.glyph.anchors) {
      const pt = { x: anchor.x, y: anchor.y };

      const strLine = `${anchor.name}`;
      const width = context.measureText(strLine).width + 2 * margin;

      context.fillStyle = parameters.boxColor;
      drawRoundRect(
        context,
        pt.x - width / 2,
        -pt.y - bottomY + margin,
        width,
        -boxHeight / 2 - 2 * margin,
        boxHeight / 4 // corner radius
      );

      context.fillStyle = parameters.color;
      context.fillText(strLine, pt.x, -pt.y - bottomY);
    }
  },
});

registerVisualizationLayerDefinition({
  identifier: "fontra.background-image",
  name: "sidebar.user-settings.glyph.background-image",
  selectionFunc: glyphSelector("editing"),
  userSwitchable: true,
  defaultOn: true,
  zIndex: 50,
  screenParameters: {
    strokeWidth: 2,
  },
  colors: { strokeColor: "#888", hoverStrokeColor: "#8885" },
  colorsDarkMode: { strokeColor: "#FFF", hoverStrokeColor: "#FFF5" },

  draw: (context, positionedGlyph, parameters, model, controller) => {
    const backgroundImage = positionedGlyph.glyph.backgroundImage;
    if (!backgroundImage) {
      return;
    }

    const image = model.fontController.getBackgroundImageColorizedCached(
      backgroundImage.identifier,
      backgroundImage.color
        ? rgbaToCSS([
            backgroundImage.color.red,
            backgroundImage.color.green,
            backgroundImage.color.blue,
          ])
        : null,
      () => controller.requestUpdate()
    );

    if (!image) {
      return;
    }

    const affine = decomposedToTransform(backgroundImage.transformation)
      .translate(0, image.height)
      .scale(1, -1);

    withSavedState(context, () => {
      context.transform(
        affine.xx,
        affine.xy,
        affine.yx,
        affine.yy,
        affine.dx,
        affine.dy
      );
      // if (backgroundImage.color) {
      //   // TODO: solve colorizing with backgroundImage.color
      // }
      context.globalAlpha = backgroundImage.opacity;
      context.drawImage(image, 0, 0, image.width, image.height);
    });

    const backgroundImageBounds = {
      xMin: 0,
      yMin: 0,
      xMax: image.width,
      yMax: image.height,
    };
    const rectPoly = rectToPoints(backgroundImageBounds);
    const polygon = rectPoly.map((point) => affine.transformPointObject(point));

    const isSelected = model.selection.has("backgroundImage/0");
    const isHovered = model.hoverSelection.has("backgroundImage/0");

    if (isSelected || isHovered) {
      context.strokeStyle =
        isHovered && !isSelected ? parameters.hoverStrokeColor : parameters.strokeColor;
      context.lineWidth = parameters.strokeWidth;
      context.lineJoin = "round";
      strokePolygon(context, polygon);
    }
  },
});

registerVisualizationLayerDefinition({
  identifier: "fontra.guidelines",
  name: "sidebar.user-settings.guidelines",
  selectionFunc: glyphSelector("editing"),
  userSwitchable: true,
  defaultOn: true,
  zIndex: 500,
  screenParameters: {
    fontSize: 10,
    strokeWidth: 1,
    originMarkerRadius: 4,
    strokeDash: 3,
    margin: 5,
    iconSize: 12,
  },
  colors: {
    strokeColor: "#0006",
    strokeColorFontGuideline: "#00BFFF",
  },
  colorsDarkMode: {
    strokeColor: "#FFF8",
    strokeColorFontGuideline: "#00BFFFC0",
  },
  draw: (context, positionedGlyph, parameters, model, controller) => {
    context.font = `${parameters.fontSize}px fontra-ui-regular, sans-serif`;
    context.textAlign = "center";
    const { xMin, yMin, xMax, yMax } = controller.getViewBox();
    parameters.strokeLength = Math.max(
      Math.sqrt((xMax - xMin) ** 2 + (yMax - yMin) ** 2),
      2000
    );

    // Draw glyph guidelines
    for (const guideline of positionedGlyph.glyph.guidelines) {
      _drawGuideline(context, parameters, guideline, parameters.strokeColor);
    }

    // Draw font guidelines
    if (!model.fontSourceInstance) {
      return;
    }
    for (const guideline of model.fontSourceInstance.guidelines) {
      _drawGuideline(
        context,
        parameters,
        guideline,
        parameters.strokeColorFontGuideline
      );
    }
  },
});

function _drawGuideline(context, parameters, guideline, strokeColor) {
  withSavedState(context, () => {
    context.strokeStyle = strokeColor;
    context.lineWidth = parameters.strokeWidth;
    //translate to guideline origin
    context.translate(guideline.x, guideline.y);

    //draw lock icon or the "node"
    if (guideline.locked) {
      _drawLockIcon(
        context,
        -parameters.iconSize / 2,
        parameters.iconSize / 2,
        strokeColor,
        parameters.iconSize
      );
    } else {
      strokeCircle(context, 0, 0, parameters.originMarkerRadius);
    }

    withSavedState(context, () => {
      context.rotate((guideline.angle * Math.PI) / 180);
      context.scale(1, -1);

      let textWidth;
      let moveText;
      const halfMarker = parameters.originMarkerRadius / 2 + parameters.strokeWidth * 2;
      // draw name
      if (guideline.name) {
        const strLine = `${guideline.name}`;
        textWidth = context.measureText(strLine).width;
        const textVerticalCenter = getTextVerticalCenter(context, strLine);

        context.fillStyle = strokeColor;
        moveText =
          0 - // this is centered to the guideline origin
          textWidth / 2 - // move half width left -> right aligned to origin
          halfMarker - // move half of the marker radius left + stroke width
          parameters.margin * // move one margin to left to get a short line on the left
            2; // move another margin left to get the margin on the right
        context.fillText(strLine, moveText, textVerticalCenter);
      }

      // collect lines
      let lines = [[halfMarker, parameters.strokeLength]];
      if (guideline.name) {
        // with name
        lines.push([
          -textWidth / 2 + moveText - parameters.margin,
          -parameters.strokeLength,
        ]);
        lines.push([-parameters.margin * 2, -halfMarker]);
      } else {
        // without name
        lines.push([-halfMarker, -parameters.strokeLength]);
      }
      // draw lines
      for (const [x1, x2] of lines) {
        strokeLineDashed(context, x1, 0, x2, 0, [
          parameters.strokeDash * 2,
          parameters.strokeDash,
        ]);
      }
    });
  });
}

registerVisualizationLayerDefinition({
  identifier: "fontra.selected.guidelines",
  name: "Selected guidelines",
  selectionFunc: glyphSelector("editing"),
  zIndex: 500,
  screenParameters: {
    smoothSize: 8,
    strokeWidth: 1,
    hoverStrokeOffset: 4,
    underlayOffset: 2,
    iconSize: 12,
  },
  colors: {
    hoveredColorIcon: "#0006",
    hoveredColor: "#BBB",
    selectedColor: "#000",
    underColor: "#FFFA",
    underColorIcon: "#f6f6f6",
  },
  colorsDarkMode: {
    hoveredColorIcon: "#BBB",
    hoveredColor: "#BBB",
    selectedColor: "#FFF",
    underColor: "#0008",
    underColorIcon: "#333",
  },
  draw: (context, positionedGlyph, parameters, model, controller) => {
    const glyph = positionedGlyph.glyph;
    const smoothSize = parameters.smoothSize;

    const {
      guideline: hoveredGuidelineIndices,
      fontGuideline: hoveredFontGuidelineIndices,
    } = parseSelection(model.hoverSelection);
    const {
      guideline: selectedGuidelineIndices,
      fontGuideline: selectedFontGuidelineIndices,
    } = parseSelection(model.selection);

    // TODO: Font Guidelines

    // Under layer
    context.fillStyle = parameters.underColor;
    for (const i of selectedGuidelineIndices || []) {
      const guideline = glyph.guidelines[i];
      if (!guideline) {
        continue;
      }
      if (guideline.locked) {
        _drawLockIcon(
          context,
          guideline.x - parameters.iconSize / 2,
          guideline.y + parameters.iconSize / 2,
          parameters.strokeColor,
          parameters.iconSize
        );
      } else {
        fillRoundNode(context, guideline, smoothSize + parameters.underlayOffset);
      }
    }

    // Hovered guideline
    context.strokeStyle = parameters.hoveredColor;
    context.lineWidth = parameters.strokeWidth;
    for (const i of hoveredGuidelineIndices || []) {
      const guideline = glyph.guidelines[i];
      if (!guideline) {
        continue;
      }
      if (guideline.locked) {
        const drawIcons = [
          [parameters.hoveredColor, 11],
          [parameters.underColorIcon, 7],
          [parameters.hoveredColorIcon, 2],
        ];
        for (const [color, strokeSize] of drawIcons) {
          _drawLockIcon(
            context,
            guideline.x - parameters.iconSize / 2,
            guideline.y + parameters.iconSize / 2,
            color,
            parameters.iconSize,
            strokeSize
          );
        }
      } else {
        strokeRoundNode(context, guideline, smoothSize + parameters.hoverStrokeOffset);
      }
    }

    // Selected guideline
    context.fillStyle = parameters.selectedColor;
    for (const i of selectedGuidelineIndices || []) {
      const guideline = glyph.guidelines[i];
      if (!guideline) {
        continue;
      }
      if (guideline.locked) {
        _drawLockIcon(
          context,
          guideline.x - parameters.iconSize / 2,
          guideline.y + parameters.iconSize / 2,
          parameters.selectedColor,
          parameters.iconSize
        );
      } else {
        fillRoundNode(context, guideline, smoothSize);
      }
    }
  },
});

function _drawLockIcon(context, x, y, strokeColor, iconSize, lineWidth = 2) {
  withSavedState(context, () => {
    context.translate(x, y);
    context.scale(iconSize / 24, (-1 * iconSize) / 24);
    context.lineWidth = lineWidth;
    context.strokeStyle = strokeColor;
    context.stroke(lockIconPath2D);
  });
}

registerVisualizationLayerDefinition({
  identifier: "fontra.crosshair",
  name: "sidebar.user-settings.glyph.dragcrosshair",
  selectionFunc: glyphSelector("editing"),
  userSwitchable: true,
  defaultOn: false,
  zIndex: 500,
  screenParameters: { strokeWidth: 1, lineDash: [4, 4] },
  colors: { strokeColor: "#8888" },
  colorsDarkMode: { strokeColor: "#AAA8" },
  draw: (context, positionedGlyph, parameters, model, controller) => {
    const pointIndex = model.initialClickedPointIndex;
    if (pointIndex === undefined) {
      return;
    }
    const { x, y } = positionedGlyph.glyph.path.getPoint(pointIndex);
    context.strokeStyle = parameters.strokeColor;
    context.lineWidth = parameters.strokeWidth;
    context.setLineDash(parameters.lineDash);
    const { xMin, yMin, xMax, yMax } = controller.getViewBox();
    const dx = -positionedGlyph.x;
    const dy = -positionedGlyph.y;
    strokeLine(context, x, yMin + dy, x, yMax + dy);
    strokeLine(context, xMin + dx, y, xMax + dx, y);
  },
});

registerVisualizationLayerDefinition({
  identifier: "fontra.ghostpath",
  name: "sidebar.user-settings.glyph.dragghostpath",
  selectionFunc: glyphSelector("editing"),
  userSwitchable: true,
  defaultOn: true,
  zIndex: 500,
  screenParameters: { strokeWidth: 1 },
  colors: { strokeColor: "#AAA6" },
  colorsDarkMode: { strokeColor: "#8886" },
  draw: (context, positionedGlyph, parameters, model, controller) => {
    if (!model.ghostPath) {
      return;
    }
    context.lineJoin = "round";
    context.strokeStyle = parameters.strokeColor;
    context.lineWidth = parameters.strokeWidth;
    context.stroke(model.ghostPath);
  },
});

registerVisualizationLayerDefinition({
  identifier: "fontra.edit.path.fill",
  name: "Edit path fill",
  selectionFunc: glyphSelector("editing"),
  zIndex: 500,
  screenParameters: { strokeWidth: 1 },
  colors: { fillColor: "#0001" },
  colorsDarkMode: { fillColor: "#FFF3" },
  draw: (context, positionedGlyph, parameters, model, controller) => {
    context.fillStyle = parameters.fillColor;
    context.fill(positionedGlyph.glyph.closedContoursPath2d);
  },
});

registerVisualizationLayerDefinition({
  identifier: "fontra.selected.glyph",
  name: "Selected glyph",
  selectionFunc: glyphSelector("selected"),
  selectionFilter: (positionedGlyph) => !positionedGlyph.isEmpty,
  zIndex: 200,
  screenParameters: { outerStrokeWidth: 10, innerStrokeWidth: 3 },
  colors: { fillColor: "#000", strokeColor: "#7778", errorColor: "#AAA" },
  colorsDarkMode: { fillColor: "#FFF", strokeColor: "#FFF8", errorColor: "#999" },
  draw: _drawSelectedGlyphLayer,
});

registerVisualizationLayerDefinition({
  identifier: "fontra.hovered.glyph",
  name: "Hovered glyph",
  selectionFunc: glyphSelector("hovered"),
  selectionFilter: (positionedGlyph) => !positionedGlyph.isEmpty,
  zIndex: 200,
  screenParameters: { outerStrokeWidth: 10, innerStrokeWidth: 3 },
  colors: { fillColor: "#000", strokeColor: "#BBB8", errorColor: "#AAA" },
  colorsDarkMode: { fillColor: "#FFF", strokeColor: "#CCC8", errorColor: "#999" },
  draw: _drawSelectedGlyphLayer,
});

function _drawSelectedGlyphLayer(context, positionedGlyph, parameters) {
  drawWithDoubleStroke(
    context,
    positionedGlyph.glyph.flattenedPath2d,
    parameters.outerStrokeWidth,
    parameters.innerStrokeWidth,
    parameters.strokeColor,
    positionedGlyph.glyph.errors?.length ? parameters.errorColor : parameters.fillColor
  );
}

registerVisualizationLayerDefinition({
  identifier: "fontra.component.selection",
  name: "Component selection",
  selectionFunc: glyphSelector("editing"),
  zIndex: 500,
  screenParameters: {
    hoveredStrokeWidth: 3,
    selectedStrokeWidth: 3,
    originMarkerStrokeWidth: 1,
    selectedOriginMarkerStrokeWidth: 2,
    originMarkerSize: 10,
    originMarkerRadius: 4,
  },
  colors: {
    hoveredStrokeColor: "#CCC",
    selectedStrokeColor: "#888",
    originMarkerColor: "#BBB",
    tCenterMarkerColor: "#777",
  },
  colorsDarkMode: {
    hoveredStrokeColor: "#666",
    selectedStrokeColor: "#AAA",
    originMarkerColor: "#BBB",
    tCenterMarkerColor: "#DDD",
  },
  draw: (context, positionedGlyph, parameters, model, controller) => {
    const glyph = positionedGlyph.glyph;

    const selectedItems = parseComponentSelection(
      model.selection || new Set(),
      glyph.components.length
    );
    const hoveredItems = parseComponentSelection(
      model.hoverSelection || new Set(),
      glyph.components.length
    );

    selectedItems.component = union(
      union(selectedItems.component, selectedItems.componentOrigin),
      selectedItems.componentTCenter
    );

    hoveredItems.component = union(
      union(hoveredItems.component, hoveredItems.componentOrigin),
      hoveredItems.componentTCenter
    );

    hoveredItems.component = difference(
      hoveredItems.component,
      selectedItems.component
    );
    hoveredItems.componentOrigin = difference(
      hoveredItems.componentOrigin,
      selectedItems.componentOrigin
    );
    hoveredItems.componentTCenter = difference(
      hoveredItems.componentTCenter,
      selectedItems.componentTCenter
    );

    const relevantComponents = union(selectedItems.component, hoveredItems.component);

    const visibleMarkers = {
      componentOrigin: difference(
        difference(relevantComponents, selectedItems.componentOrigin),
        hoveredItems.componentOrigin
      ),
      componentTCenter: difference(
        difference(relevantComponents, selectedItems.componentTCenter),
        hoveredItems.componentTCenter
      ),
    };

    const hoveredParms = {
      color: parameters.hoveredStrokeColor,
      width: parameters.hoveredStrokeWidth,
    };
    const selectedParms = {
      color: parameters.selectedStrokeColor,
      width: parameters.selectedStrokeWidth,
    };

    context.lineJoin = "round";
    context.lineCap = "round";

    for (const [componentIndices, parms] of [
      [hoveredItems.component, hoveredParms],
      [selectedItems.component, selectedParms],
    ]) {
      for (const componentIndex of componentIndices) {
        const componentController = glyph.components[componentIndex];

        context.lineWidth = parms.width;
        context.strokeStyle = parms.color;
        context.stroke(componentController.path2d);
      }
    }

    const markerVisibleParms = {
      color: parameters.hoveredStrokeColor,
      width: parameters.originMarkerStrokeWidth,
    };
    const markerHoveredParms = {
      color: parameters.hoveredStrokeColor,
      width: parameters.selectedOriginMarkerStrokeWidth,
    };
    const markerSelectedParms = {
      color: parameters.selectedStrokeColor,
      width: parameters.selectedOriginMarkerStrokeWidth,
    };

    for (const [markers, parms] of [
      [visibleMarkers, markerVisibleParms],
      [hoveredItems, markerHoveredParms],
      [selectedItems, markerSelectedParms],
    ]) {
      // Component origin
      context.lineWidth = parms.width;
      context.strokeStyle = parameters.originMarkerColor;
      for (const componentIndex of markers.componentOrigin) {
        const componentController = glyph.components[componentIndex];
        const component = componentController.compo;

        const transformation = component.transformation;
        const [x, y] = [transformation.translateX, transformation.translateY];
        strokeLine(
          context,
          x - parameters.originMarkerSize,
          y,
          x + parameters.originMarkerSize,
          y
        );
        strokeLine(
          context,
          x,
          y - parameters.originMarkerSize,
          x,
          y + parameters.originMarkerSize
        );
      }

      // Component transformation center
      context.lineWidth = parms.width;
      context.strokeStyle = parameters.tCenterMarkerColor;
      for (const componentIndex of markers.componentTCenter) {
        const componentController = glyph.components[componentIndex];
        const component = componentController.compo;
        const transformation = component.transformation;

        const affine = decomposedToTransform(transformation);
        const [cx, cy] = affine.transformPoint(
          transformation.tCenterX,
          transformation.tCenterY
        );
        const pt1 = affine.transformPoint(
          transformation.tCenterX - parameters.originMarkerSize,
          transformation.tCenterY
        );
        const pt2 = affine.transformPoint(
          transformation.tCenterX + parameters.originMarkerSize,
          transformation.tCenterY
        );
        const pt3 = affine.transformPoint(
          transformation.tCenterX,
          transformation.tCenterY - parameters.originMarkerSize
        );
        const pt4 = affine.transformPoint(
          transformation.tCenterX,
          transformation.tCenterY + parameters.originMarkerSize
        );
        strokeLine(context, ...pt1, ...pt2);
        strokeLine(context, ...pt3, ...pt4);
        strokeCircle(context, cx, cy, parameters.originMarkerRadius);
      }
    }
  },
});

function parseComponentSelection(selection, numComponents) {
  const parsed = parseSelection(selection);
  const result = {};
  for (const prop of ["component", "componentOrigin", "componentTCenter"]) {
    result[prop] = new Set((parsed[prop] || []).filter((i) => i < numComponents));
  }
  return result;
}

const START_POINT_ARC_GAP_ANGLE = 0.25 * Math.PI;

registerVisualizationLayerDefinition({
  identifier: "fontra.startpoint.indicator",
  name: "Startpoint indicator",
  selectionFunc: glyphSelector("editing"),
  zIndex: 500,
  screenParameters: { radius: 9, strokeWidth: 2 },
  colors: { color: "#989898A0" },
  colorsDarkMode: { color: "#989898A0" },
  draw: (context, positionedGlyph, parameters, model, controller) => {
    const glyph = positionedGlyph.glyph;
    context.strokeStyle = parameters.color;
    context.lineWidth = parameters.strokeWidth;
    const radius = parameters.radius;
    let startPointIndex = 0;
    for (const contourInfo of glyph.path.contourInfo) {
      const startPoint = glyph.path.getPoint(startPointIndex);
      let angle;
      if (startPointIndex < contourInfo.endPoint) {
        const nextPoint = glyph.path.getPoint(startPointIndex + 1);
        const direction = subVectors(nextPoint, startPoint);
        angle = Math.atan2(direction.y, direction.x);
      }
      let startAngle = 0;
      let endAngle = 2 * Math.PI;
      if (angle !== undefined) {
        startAngle += angle + START_POINT_ARC_GAP_ANGLE;
        endAngle += angle - START_POINT_ARC_GAP_ANGLE;
      }
      context.beginPath();
      context.arc(startPoint.x, startPoint.y, radius, startAngle, endAngle, false);
      context.stroke();
      startPointIndex = contourInfo.endPoint + 1;
    }
  },
});

registerVisualizationLayerDefinition({
  identifier: "fontra.contour.index",
  name: "sidebar.user-settings.glyph.contour",
  selectionFunc: glyphSelector("editing"),
  userSwitchable: true,
  defaultOn: false,
  zIndex: 600,
  screenParameters: { fontSize: 11 },
  colors: { boxColor: "#FFFB", color: "#000" },
  colorsDarkMode: { boxColor: "#1118", color: "#FFF" },
  draw: (context, positionedGlyph, parameters, model, controller) => {
    const glyph = positionedGlyph.glyph;
    const fontSize = parameters.fontSize;

    const margin = 0.5 * fontSize;
    const boxHeight = 1.68 * fontSize;
    const bottomY = 0.75 * fontSize * -1 - boxHeight + margin / 2;

    context.font = `${fontSize}px fontra-ui-regular, sans-serif`;
    context.textAlign = "center";
    context.scale(1, -1);

    let startPointIndex = 0;

    for (const [contourIndex, contourInfo] of enumerate(glyph.path.contourInfo)) {
      const startPoint = glyph.path.getPoint(startPointIndex);

      const strLine = `${contourIndex}`;
      const width = context.measureText(strLine).width + 2 * margin;

      context.fillStyle = parameters.boxColor;
      drawRoundRect(
        context,
        startPoint.x - width / 2,
        -startPoint.y - bottomY + margin,
        width,
        -boxHeight / 2 - 2 * margin,
        boxHeight / 4 // corner radius
      );

      context.fillStyle = parameters.color;
      context.fillText(strLine, startPoint.x, -startPoint.y - bottomY);
      startPointIndex = contourInfo.endPoint + 1;
    }
  },
});

registerVisualizationLayerDefinition({
  identifier: "fontra.component.index",
  name: "sidebar.user-settings.glyph.component",
  selectionFunc: glyphSelector("editing"),
  userSwitchable: true,
  defaultOn: false,
  zIndex: 600,
  screenParameters: { fontSize: 11 },
  colors: { boxColor: "#FFFB", color: "#000" },
  colorsDarkMode: { boxColor: "#1118", color: "#FFF" },
  draw: (context, positionedGlyph, parameters, model, controller) => {
    const glyph = positionedGlyph.glyph;
    const fontSize = parameters.fontSize;

    const margin = 0.5 * fontSize;
    const boxHeight = 1.68 * fontSize;
    const lineHeight = fontSize;
    const bottomY = -boxHeight / 2;

    context.font = `${fontSize}px fontra-ui-regular, sans-serif`;
    context.textAlign = "center";
    context.scale(1, -1);

    for (const [shapeIndex, componentController] of enumerate(glyph.components)) {
      const bounds = componentController.controlBounds;
      if (!bounds) {
        // Shouldn't happen due to the "empty base glyph placeholder",
        // a.k.a. makeEmptyComponentPlaceholderGlyph(), but let's be safe.
        continue;
      }
      const pt = {
        x: (bounds.xMax - bounds.xMin) / 2 + bounds.xMin,
        y: (bounds.yMax - bounds.yMin) / 2 + bounds.yMin,
      };

      const strLine1 = `${componentController.compo.name}`;
      const strLine2 = `${shapeIndex}`;
      const width =
        Math.max(
          context.measureText(strLine1).width,
          context.measureText(strLine2).width
        ) +
        2 * margin;
      context.fillStyle = parameters.boxColor;
      drawRoundRect(
        context,
        pt.x - width / 2,
        -pt.y - bottomY + margin,
        width,
        -boxHeight - 2 * margin,
        boxHeight / 4 // corner radius
      );

      context.fillStyle = parameters.color;
      context.fillText(strLine1, pt.x, -pt.y - bottomY - lineHeight);
      context.fillText(strLine2, pt.x, -pt.y - bottomY);
    }
  },
});

registerVisualizationLayerDefinition({
  identifier: "fontra.component.nodes",
  name: "sidebar.user-settings.component.nodes",
  selectionFunc: glyphSelector("editing"),
  userSwitchable: true,
  defaultOn: false,
  zIndex: 450,
  screenParameters: {
    cornerSize: 8,
    smoothSize: 8,
    handleSize: 6.5,
    strokeWidth: 1,
  },
  colors: { color: "#BBB5" },
  colorsDarkMode: { color: "#8885" },
  draw: (context, positionedGlyph, parameters, model, controller) => {
    const glyph = positionedGlyph.glyph;
    const cornerSize = parameters.cornerSize;
    const smoothSize = parameters.smoothSize;
    const handleSize = parameters.handleSize;

    context.strokeStyle = parameters.color;
    context.lineWidth = parameters.strokeWidth;
    for (const [pt1, pt2] of glyph.componentsPath.iterHandles()) {
      strokeLine(context, pt1.x, pt1.y, pt2.x, pt2.y);
    }

    context.fillStyle = parameters.color;
    for (const pt of glyph.componentsPath.iterPoints()) {
      fillNode(context, pt, cornerSize, smoothSize, handleSize);
    }
  },
});

registerVisualizationLayerDefinition({
  identifier: "fontra.handles",
  name: "Bezier handles",
  selectionFunc: glyphSelector("editing"),
  zIndex: 500,
  screenParameters: { strokeWidth: 1 },
  colors: { color: "#BBB" },
  colorsDarkMode: { color: "#777" },
  draw: (context, positionedGlyph, parameters, model, controller) => {
    const glyph = positionedGlyph.glyph;
    context.strokeStyle = parameters.color;
    context.lineWidth = parameters.strokeWidth;
    for (const [pt1, pt2] of glyph.path.iterHandles()) {
      strokeLine(context, pt1.x, pt1.y, pt2.x, pt2.y);
    }
  },
});

registerVisualizationLayerDefinition({
  identifier: "fontra.nodes",
  name: "Nodes",
  selectionFunc: glyphSelector("editing"),
  zIndex: 500,
  screenParameters: { cornerSize: 8, smoothSize: 8, handleSize: 6.5 },
  colors: { color: "#BBB" },
  colorsDarkMode: { color: "#BBB" },
  draw: (context, positionedGlyph, parameters, model, controller) => {
    const glyph = positionedGlyph.glyph;
    const cornerSize = parameters.cornerSize;
    const smoothSize = parameters.smoothSize;
    const handleSize = parameters.handleSize;

    context.fillStyle = parameters.color;
    for (const pt of glyph.path.iterPoints()) {
      fillNode(context, pt, cornerSize, smoothSize, handleSize);
    }
  },
});

registerVisualizationLayerDefinition({
  identifier: "fontra.selected.nodes",
  name: "Selected nodes",
  selectionFunc: glyphSelector("editing"),
  zIndex: 500,
  screenParameters: {
    cornerSize: 8,
    smoothSize: 8,
    handleSize: 6.5,
    strokeWidth: 1,
    hoverStrokeOffset: 4,
    underlayOffset: 2,
  },
  colors: { hoveredColor: "#BBB", selectedColor: "#000", underColor: "#FFFA" },
  colorsDarkMode: { hoveredColor: "#BBB", selectedColor: "#FFF", underColor: "#0008" },
  draw: (context, positionedGlyph, parameters, model, controller) => {
    const glyph = positionedGlyph.glyph;
    const cornerSize = parameters.cornerSize;
    const smoothSize = parameters.smoothSize;
    const handleSize = parameters.handleSize;

    const { point: hoveredPointIndices } = parseSelection(model.hoverSelection);
    const { point: selectedPointIndices } = parseSelection(model.selection);

    // Under layer
    const underlayOffset = parameters.underlayOffset;
    context.fillStyle = parameters.underColor;
    for (const pt of iterPointsByIndex(glyph.path, selectedPointIndices)) {
      fillNode(
        context,
        pt,
        cornerSize + underlayOffset,
        smoothSize + underlayOffset,
        handleSize + underlayOffset
      );
    }
    // Selected nodes
    context.fillStyle = parameters.selectedColor;
    for (const pt of iterPointsByIndex(glyph.path, selectedPointIndices)) {
      fillNode(context, pt, cornerSize, smoothSize, handleSize);
    }
    // Hovered nodes
    context.strokeStyle = parameters.hoveredColor;
    context.lineWidth = parameters.strokeWidth;
    const hoverStrokeOffset = parameters.hoverStrokeOffset;
    for (const pt of iterPointsByIndex(glyph.path, hoveredPointIndices)) {
      strokeNode(
        context,
        pt,
        cornerSize + hoverStrokeOffset,
        smoothSize + hoverStrokeOffset,
        handleSize + hoverStrokeOffset
      );
    }
  },
});

registerVisualizationLayerDefinition({
  identifier: "fontra.coordinates",
  name: "sidebar.user-settings.glyph.coordinates",
  selectionFunc: glyphSelector("editing"),
  userSwitchable: true,
  defaultOn: false,
  zIndex: 600,
  screenParameters: { fontSize: 10 },
  colors: { boxColor: "#FFFB", color: "#000" },
  colorsDarkMode: { boxColor: "#1118", color: "#FFF" },
  draw: (context, positionedGlyph, parameters, model, controller) => {
    const glyph = positionedGlyph.glyph;
    const fontSize = parameters.fontSize;

    let {
      point: pointSelection,
      component: componentSelection,
      componentOrigin: componentOriginSelection,
      anchor: anchorSelection,
      guideline: guidelineSelection,
    } = parseSelection(model.sceneSettings.combinedSelection);
    componentSelection = unionIndexSets(componentSelection, componentOriginSelection);

    const margin = 0.2 * fontSize;
    const boxHeight = 1.68 * fontSize;
    const lineHeight = fontSize;
    const bottomY = 0.75 * fontSize;

    context.font = `${fontSize}px fontra-ui-regular, sans-serif`;
    context.textAlign = "center";
    context.scale(1, -1);

    for (const pt of chain(
      iterPointsByIndex(glyph.path, pointSelection),
      iterComponentOriginsByIndex(glyph.instance.components, componentSelection),
      iterAnchorsPointsByIndex(glyph.anchors, anchorSelection),
      iterGuidelinesPointsByIndex(glyph.guidelines, guidelineSelection)
    )) {
      const xString = `${round(pt.x, 1)}`;
      const yString = `${round(pt.y, 1)}`;
      const width =
        Math.max(
          context.measureText(xString).width,
          context.measureText(yString).width
        ) +
        2 * margin;
      context.fillStyle = parameters.boxColor;
      context.fillRect(
        pt.x - width / 2,
        -pt.y - bottomY + margin,
        width,
        -boxHeight - 2 * margin
      );

      context.fillStyle = parameters.color;
      context.fillText(xString, pt.x, -pt.y - bottomY - lineHeight);
      context.fillText(yString, pt.x, -pt.y - bottomY);
    }
  },
});

registerVisualizationLayerDefinition({
  identifier: "fontra.point.index",
  name: "sidebar.user-settings.glyph.point.index",
  selectionFunc: glyphSelector("editing"),
  userSwitchable: true,
  defaultOn: false,
  zIndex: 600,
  screenParameters: { fontSize: 10 },
  colors: { boxColor: "#FFFB", color: "#000" },
  colorsDarkMode: { boxColor: "#1118", color: "#FFF" },
  draw: (context, positionedGlyph, parameters, model, controller) => {
    const glyph = positionedGlyph.glyph;
    const fontSize = parameters.fontSize;

    let { point: pointSelection } = parseSelection(
      model.sceneSettings.combinedSelection
    );

    const margin = 0.2 * fontSize;
    const boxHeight = (1.68 * fontSize) / 2;
    const bottomY = -0.75 * fontSize * 2;

    context.font = `${fontSize}px fontra-ui-regular, sans-serif`;
    context.textAlign = "center";
    context.scale(1, -1);

    for (const pointIndex of pointSelection || []) {
      const pt = glyph.path.getPoint(pointIndex);
      if (!pt) {
        continue;
      }
      const xString = `${pointIndex}`;
      const width = context.measureText(xString).width + 2 * margin;
      context.fillStyle = parameters.boxColor;
      context.fillRect(
        pt.x - width / 2,
        -pt.y - bottomY + margin,
        width,
        -boxHeight - 2 * margin
      );

      context.fillStyle = parameters.color;
      context.fillText(xString, pt.x, -pt.y - bottomY);
    }
  },
});

registerVisualizationLayerDefinition({
  identifier: "fontra.connect-insert.point",
  name: "Connect/insert point",
  selectionFunc: glyphSelector("editing"),
  zIndex: 500,
  screenParameters: {
    connectRadius: 11,
    insertHandlesRadius: 5,
    deleteOffCurveIndicatorLength: 7,
    canDragOffCurveIndicatorRadius: 9,
    strokeWidth: 2,
  },
  colors: { color: "#3080FF80" },
  colorsDarkMode: { color: "#50A0FF80" },
  draw: (context, positionedGlyph, parameters, model, controller) => {
    const targetPoint = model.pathConnectTargetPoint;
    const insertHandles = model.pathInsertHandles;
    const danglingOffCurve = model.pathDanglingOffCurve;
    const canDragOffCurve = model.pathCanDragOffCurve;
    if (!targetPoint && !insertHandles && !danglingOffCurve && !canDragOffCurve) {
      return;
    }

    context.fillStyle = parameters.color;
    context.strokeStyle = parameters.color;
    context.lineWidth = parameters.strokeWidth;
    context.lineCap = "round";

    if (targetPoint) {
      const radius = parameters.connectRadius;
      fillRoundNode(context, targetPoint, 2 * radius);
    }
    for (const point of insertHandles?.points || []) {
      const radius = parameters.insertHandlesRadius;
      fillRoundNode(context, point, 2 * radius);
    }
    if (danglingOffCurve) {
      const d = parameters.deleteOffCurveIndicatorLength;
      const { x, y } = danglingOffCurve;
      let dx = d;
      let dy = d;
      const inner = 0.666;
      for (let i = 0; i < 4; i++) {
        [dx, dy] = [-dy, dx];
        strokeLine(context, x + inner * dx, y + inner * dy, x + dx, y + dy);
      }
    }
    if (canDragOffCurve) {
      const dashLength = (parameters.canDragOffCurveIndicatorRadius * Math.PI) / 6;
      context.setLineDash([dashLength]);
      strokeRoundNode(
        context,
        canDragOffCurve,
        2 * parameters.canDragOffCurveIndicatorRadius
      );
    }
  },
});

registerVisualizationLayerDefinition({
  identifier: "fontra.status.color",
  name: "sidebar.user-settings.glyph.statuscolor",
  selectionFunc: glyphSelector("all"),
  userSwitchable: true,
  defaultOn: false,
  zIndex: 100,
  screenParameters: {
    minThickness: 3,
    maxThickness: 15,
  },
  draw: (context, positionedGlyph, parameters, model, controller) => {
    const statusFieldDefinitions =
      model.fontController.customData["fontra.sourceStatusFieldDefinitions"];
    if (!statusFieldDefinitions) {
      return;
    }

    const sourceIndex = positionedGlyph.glyph.sourceIndex;
    if (sourceIndex === undefined) {
      return;
    }

    let status =
      positionedGlyph.varGlyph.sources[sourceIndex].customData[
        "fontra.development.status"
      ];

    if (status === undefined) {
      status = statusFieldDefinitions.find((statusDef) => statusDef.isDefault)?.value;
      if (status === undefined) {
        return;
      }
    }

    if (!statusFieldDefinitions[status]) {
      return;
    }

    const color = [...statusFieldDefinitions[status].color];
    if (positionedGlyph.isEditing) {
      // in editing mode reduce opacity
      color[3] = color[3] * 0.4;
    }

    const thickness = clamp(
      0.05 * model.fontController.unitsPerEm,
      parameters.minThickness,
      parameters.maxThickness
    );
    context.fillStyle = rgbaToCSS(color);
    context.fillRect(
      0,
      -0.12 * model.fontController.unitsPerEm - thickness,
      positionedGlyph.glyph.xAdvance,
      thickness
    );
  },
});

registerVisualizationLayerDefinition({
  identifier: "fontra.edit.background.layers",
  name: "Background glyph layers",
  selectionFunc: glyphSelector("editing"),
  zIndex: 490,
  screenParameters: {
    strokeWidth: 1,
    anchorRadius: 4,
  },
  colors: { color: "#AAA8", colorAnchor: "#AAA7" },
  colorsDarkMode: { color: "#8888", colorAnchor: "#8887" },
  draw: (context, positionedGlyph, parameters, model, controller) => {
    context.lineJoin = "round";
    context.lineWidth = parameters.strokeWidth;
    for (const layerGlyph of Object.values(model.backgroundLayerGlyphs || {})) {
      context.strokeStyle = parameters.color;
      context.stroke(layerGlyph.flattenedPath2d);

      // visualizing anchors
      context.strokeStyle = parameters.colorAnchor;
      for (const anchor of layerGlyph.anchors) {
        strokeCircle(context, anchor.x, anchor.y, parameters.anchorRadius);
      }
    }
  },
});

registerVisualizationLayerDefinition({
  identifier: "fontra.edit.editing.layers",
  name: "Editing glyph layers",
  selectionFunc: glyphSelector("editing"),
  zIndex: 490,
  screenParameters: {
    strokeWidth: 1,
    anchorRadius: 4,
  },
  colors: { color: "#66FA", colorAnchor: "#66F5" },
  colorsDarkMode: { color: "#88FA", colorAnchor: "#88F7" },
  draw: (context, positionedGlyph, parameters, model, controller) => {
    const primaryEditingInstance = positionedGlyph.glyph;
    context.lineJoin = "round";
    context.lineWidth = parameters.strokeWidth;
    for (const layerGlyph of Object.values(model.editingLayerGlyphs || {})) {
      if (layerGlyph !== primaryEditingInstance) {
        context.strokeStyle = parameters.color;
        context.stroke(layerGlyph.flattenedPath2d);

        // visualizing anchors
        context.strokeStyle = parameters.colorAnchor;
        for (const anchor of layerGlyph.anchors) {
          strokeCircle(context, anchor.x, anchor.y, parameters.anchorRadius);
        }
      }
    }
  },
});

registerVisualizationLayerDefinition({
  identifier: "fontra.edit.path.under.stroke",
  name: "Underlying edit path stroke",
  selectionFunc: glyphSelector("editing"),
  zIndex: 490,
  screenParameters: {
    strokeWidth: 3,
  },
  colors: { color: "#FFF6" },
  colorsDarkMode: { color: "#0004" },
  draw: (context, positionedGlyph, parameters, model, controller) => {
    context.lineJoin = "round";
    context.lineWidth = parameters.strokeWidth;
    context.strokeStyle = parameters.color;
    context.stroke(positionedGlyph.glyph.flattenedPath2d);
  },
});

registerVisualizationLayerDefinition({
  identifier: "fontra.edit.path.stroke",
  name: "Edit path stroke",
  selectionFunc: glyphSelector("editing"),
  zIndex: 500,
  screenParameters: {
    strokeWidth: 1,
  },
  colors: { color: "#000" },
  colorsDarkMode: { color: "#FFF" },
  draw: (context, positionedGlyph, parameters, model, controller) => {
    context.lineJoin = "round";
    context.lineWidth = parameters.strokeWidth;
    context.strokeStyle = parameters.color;
    context.stroke(positionedGlyph.glyph.flattenedPath2d);
  },
});

registerVisualizationLayerDefinition({
  identifier: "fontra.rect.select",
  name: "Rect select",
  selectionFunc: glyphSelector("editing"),
  zIndex: 500,
  screenParameters: {
    strokeWidth: 1,
    lineDash: [10, 10],
  },
  draw: (context, positionedGlyph, parameters, model, controller) => {
    if (model.selectionRect === undefined) {
      return;
    }
    const selRect = model.selectionRect;
    const x = selRect.xMin;
    const y = selRect.yMin;
    const w = selRect.xMax - x;
    const h = selRect.yMax - y;
    context.lineWidth = parameters.strokeWidth;
    context.strokeStyle = "#000";
    context.strokeRect(x, y, w, h);
    context.strokeStyle = "#FFF";
    context.setLineDash(parameters.lineDash);
    context.strokeRect(x, y, w, h);
  },
});

//// speedpunk
// Add new functions before the main draw function
function calculateSegmentBudget(numCurves, zoomFactor, baseSegments = 400, minSegmentsPerCurve = 5) {
  // Apply zoom-based scaling: increase budget at higher zoom for smoother ribbons
  const zoomAdjustedBudget = Math.ceil(baseSegments * Math.sqrt(zoomFactor));
  
  // Divide budget among curves, respecting minimum
 const stepsPerSegment = Math.max(
    Math.floor(zoomAdjustedBudget / Math.max(numCurves, 1)),
    minSegmentsPerCurve
  );
  
  return stepsPerSegment;
}

function estimateCurveLength(p1, p2, p3, p4 = null) {
 // Simple linear approximation for quick estimate
 if (p4) {
   // Cubic: sum of control polygon
   return (
     Math.hypot(p2[0] - p1[0], p2[1] - p1[1]) +
     Math.hypot(p3[0] - p2[0], p3[1] - p2[1]) +
     Math.hypot(p4[0] - p3[0], p4[1] - p3[1])
   );
 } else {
   // Quadratic
   return (
     Math.hypot(p2[0] - p1[0], p2[1] - p1[1]) +
     Math.hypot(p3[0] - p2[0], p3[1] - p2[1])
   );
 }
}

function adjustStepsForCurve(baseSteps, curveLength, averageLength, maxAdjustment = 2.0) {
 if (averageLength === 0) return baseSteps;
 
 // Increase steps for longer curves, decrease for shorter
 const ratio = curveLength / averageLength;
 const adjustment = Math.min(Math.max(ratio, 1.0 / maxAdjustment), maxAdjustment);
 
 return Math.max(Math.floor(baseSteps * adjustment), 3);
}

function countCurveSegments(path) {
  let count = 0;
  
  for (let contourIndex = 0; contourIndex < path.numContours; contourIndex++) {
    const contour = path.getContour(contourIndex);
    const startPoint = path.getAbsolutePointIndex(contourIndex, 0);
    const numPoints = contour.pointTypes.length;
    
    for (let i = 0; i < numPoints; i++) {
      const pointIndex = startPoint + i;
      const pointType = path.pointTypes[pointIndex];
      
      if ((pointType & VarPackedPath.POINT_TYPE_MASK) !== VarPackedPath.ON_CURVE) {
        continue;
      }
      
      const next1 = path.getAbsolutePointIndex(contourIndex, (i + 1) % numPoints);
      const next2 = path.getAbsolutePointIndex(contourIndex, (i + 2) % numPoints);
      const next3 = path.getAbsolutePointIndex(contourIndex, (i + 3) % numPoints);
      
      const t1 = path.pointTypes[next1];
      const t2 = path.pointTypes[next2];
      const t3 = path.pointTypes[next3];
      
      // Check for cubic
      const isCubic =
        (t1 & VarPackedPath.POINT_TYPE_MASK) === VarPackedPath.OFF_CURVE_CUBIC &&
        (t2 & VarPackedPath.POINT_TYPE_MASK) === VarPackedPath.OFF_CURVE_CUBIC &&
        (t3 & VarPackedPath.POINT_TYPE_MASK) === VarPackedPath.ON_CURVE;
      
      // Check for quadratic
      const isQuadratic =
        (t1 & VarPackedPath.POINT_TYPE_MASK) === VarPackedPath.OFF_CURVE_QUAD &&
        (t2 & VarPackedPath.POINT_TYPE_MASK) === VarPackedPath.ON_CURVE;
      
      if (isCubic || isQuadratic) {
        count++;
      }
    }
  }
  
  return count;
}

// --- SpeedPunk / curvature visualization (replace existing fontra.curvature block) ---
registerVisualizationLayerDefinition({
 identifier: "fontra.curvature",
   name: "SpeedPunk",
   selectionFunc: glyphSelector("editing"),
   userSwitchable: true,
   defaultOn: false,
   zIndex: 490, // Draw on top
   screenParameters: {
     drawfactor: 0.01,
     baseUnitsPerEm: 1000,
     curveGain: 1.0,
     baseSegmentBudget: 400,        // NEW: Total segment budget (original: 400)
     minSegmentsPerCurve: 5,        // NEW: Minimum per curve (original: 5)
     colorStops: ["#8b939c", "#f29400", "#e3004f"],
     illustrationPosition: "outsideOfCurve",
     ribbonThickness: 20, // Add ribbonThickness parameter
     globalColorNormalization: false,  // NEW: Use global vs per-segment normalization
     adaptStepsToCurveLength: false,  // NEW: Optional length-based adaptation
   },
   draw: (context, positionedGlyph, parameters, model, controller) => {
     // Use the path object consistently (other layers use positionedGlyph.glyph.path)
     const path = positionedGlyph.glyph?.path;
     if (!path) return;

     context.save();
     context.lineCap = 'round';
     context.lineJoin = 'round';
     context.globalAlpha = 0.5;

     const zoomFactor = controller.magnification || 1.0;
     const dampeningFactor = Math.pow(zoomFactor, +(parameters.zoomDampening || 1.2));
     const heightMultiplier = (parameters.drawfactor || 5.0) *
                              (parameters.curveGain || 1.0) *
                              dampeningFactor;
     //const heightMultiplier = (parameters.drawfactor || 10.0) * (parameters.curveGain || 1.0);
     
     // Count total curve segments in the glyph
     const totalCurveCount = countCurveSegments(path);

     // Calculate adaptive segment budget
     const stepsPerSegment = calculateSegmentBudget(
       totalCurveCount,
       zoomFactor,
       parameters.baseSegmentBudget || 400,
       parameters.minSegmentsPerCurve || 5
     );

     // Optional: Log for debugging (remove in production)
     // console.log(`Zoom: ${zoomFactor.toFixed(2)}, Curves: ${totalCurveCount}, Steps: ${stepsPerSegment}`);

     const colorStops = parameters.colorStops || ["#8b939c", "#f29400", "#e3004f"];
     const illustrationPosition = parameters.illustrationPosition || "outsideOfCurve";
     const useGlobalNormalization = parameters.globalColorNormalization || false;
     const adaptToCurveLength = parameters.adaptStepsToCurveLength || false;

     // Calculate average curve length if adaptive sampling enabled
     let averageCurveLength = 0;
     if (adaptToCurveLength) {
       let totalLength = 0;
       let curveCount = 0;
       
       for (let contourIndex = 0; contourIndex < path.numContours; contourIndex++) {
         const contour = path.getContour(contourIndex);
         const startPoint = path.getAbsolutePointIndex(contourIndex, 0);
         const numPoints = contour.pointTypes.length;
         
         for (let i = 0; i < numPoints; i++) {
           const pointIndex = startPoint + i;
           const pointType = path.pointTypes[pointIndex];
           
           if ((pointType & VarPackedPath.POINT_TYPE_MASK) !== VarPackedPath.ON_CURVE) continue;
           
           const next1 = path.getAbsolutePointIndex(contourIndex, (i + 1) % numPoints);
           const next2 = path.getAbsolutePointIndex(contourIndex, (i + 2) % numPoints);
           const next3 = path.getAbsolutePointIndex(contourIndex, (i + 3) % numPoints);
           
           const t1 = path.pointTypes[next1];
           const t2 = path.pointTypes[next2];
           const t3 = path.pointTypes[next3];
           
           const isCubic =
             (t1 & VarPackedPath.POINT_TYPE_MASK) === VarPackedPath.OFF_CURVE_CUBIC &&
             (t2 & VarPackedPath.POINT_TYPE_MASK) === VarPackedPath.OFF_CURVE_CUBIC &&
             (t3 & VarPackedPath.POINT_TYPE_MASK) === VarPackedPath.ON_CURVE;
           
           const isQuadratic =
             (t1 & VarPackedPath.POINT_TYPE_MASK) === VarPackedPath.OFF_CURVE_QUAD &&
             (t2 & VarPackedPath.POINT_TYPE_MASK) === VarPackedPath.ON_CURVE;
           
           if (isCubic) {
             const p1 = path.getPoint(pointIndex);
             const p2 = path.getPoint(next1);
             const p3 = path.getPoint(next2);
             const p4 = path.getPoint(next3);
             totalLength += estimateCurveLength([p1.x, p1.y], [p2.x, p2.y], [p3.x, p3.y], [p4.x, p4.y]);
             curveCount++;
           } else if (isQuadratic) {
             const p1 = path.getPoint(pointIndex);
             const p2 = path.getPoint(next1);
             const p3 = path.getPoint(next2);
             totalLength += estimateCurveLength([p1.x, p1.y], [p2.x, p2.y], [p3.x, p3.y]);
             curveCount++;
           }
         }
       }
       
       averageCurveLength = curveCount > 0 ? totalLength / curveCount : 0;
     }

     // First pass: collect global curvature range if needed
     let globalMinAbs = Infinity;
     let globalMaxAbs = -Infinity;
     
     if (useGlobalNormalization) {
       for (let contourIndex = 0; contourIndex < path.numContours; contourIndex++) {
         const contour = path.getContour(contourIndex);
         const startPoint = path.getAbsolutePointIndex(contourIndex, 0);
         const numPoints = contour.pointTypes.length;
         
         for (let i = 0; i < numPoints; i++) {
           const pointIndex = startPoint + i;
           const pointType = path.pointTypes[pointIndex];
           
           if ((pointType & VarPackedPath.POINT_TYPE_MASK) !== VarPackedPath.ON_CURVE) {
             continue;
           }
           
           const next1 = path.getAbsolutePointIndex(contourIndex, (i + 1) % numPoints);
           const next2 = path.getAbsolutePointIndex(contourIndex, (i + 2) % numPoints);
           const next3 = path.getAbsolutePointIndex(contourIndex, (i + 3) % numPoints);
           
           const t1 = path.pointTypes[next1];
           const t2 = path.pointTypes[next2];
           const t3 = path.pointTypes[next3];
           
           // Check cubic
           const isCubic =
             (t1 & VarPackedPath.POINT_TYPE_MASK) === VarPackedPath.OFF_CURVE_CUBIC &&
             (t2 & VarPackedPath.POINT_TYPE_MASK) === VarPackedPath.OFF_CURVE_CUBIC &&
             (t3 & VarPackedPath.POINT_TYPE_MASK) === VarPackedPath.ON_CURVE;
           
           if (isCubic) {
             const p1 = path.getPoint(pointIndex);
             const p2 = path.getPoint(next1);
             const p3 = path.getPoint(next2);
             const p4 = path.getPoint(next3);
             
             // Estimate curve length and adjust steps if enabled
             let adjustedSteps = stepsPerSegment;
             
             if (adaptToCurveLength) {
               const curveLength = estimateCurveLength([p1.x, p1.y], [p2.x, p2.y], [p3.x, p3.y], [p4.x, p4.y]);
               adjustedSteps = adjustStepsForCurve(stepsPerSegment, curveLength, averageCurveLength);
             }
             
             const samples = calculateCurvatureForSegment(
               [p1.x, p1.y], [p2.x, p2.y], [p3.x, p3.y], [p4.x, p4.y],
               adjustedSteps  // Use adjusted steps
             );
             
             for (const sample of samples) {
               const absK = Math.abs(sample.curvature);
               globalMinAbs = Math.min(globalMinAbs, absK);
               globalMaxAbs = Math.max(globalMaxAbs, absK);
             }
             continue;
           }
           
           // Check quadratic
           const isQuadratic =
             (t1 & VarPackedPath.POINT_TYPE_MASK) === VarPackedPath.OFF_CURVE_QUAD &&
             (t2 & VarPackedPath.POINT_TYPE_MASK) === VarPackedPath.ON_CURVE;
           
           if (isQuadratic) {
             const p1 = path.getPoint(pointIndex);
             const p2 = path.getPoint(next1);
             const p3 = path.getPoint(next2);
             
             // Estimate curve length and adjust steps if enabled
             let adjustedSteps = stepsPerSegment;
             
             if (adaptToCurveLength) {
               const curveLength = estimateCurveLength([p1.x, p1.y], [p2.x, p2.y], [p3.x, p3.y]);
               adjustedSteps = adjustStepsForCurve(stepsPerSegment, curveLength, averageCurveLength);
             }
             
             const samples = calculateCurvatureForQuadraticSegment(
               [p1.x, p1.y], [p2.x, p2.y], [p3.x, p3.y],
               adjustedSteps  // Use adjusted steps
             );
             
             for (const sample of samples) {
               const absK = Math.abs(sample.curvature);
               globalMinAbs = Math.min(globalMinAbs, absK);
               globalMaxAbs = Math.max(globalMaxAbs, absK);
             }
           }
         }
       }
       
       // Handle degenerate case
       if (globalMinAbs === Infinity) {
         globalMinAbs = 0;
         globalMaxAbs = 1;
       }
     }

     for (let contourIndex = 0; contourIndex < path.numContours; contourIndex++) {
         const contour = path.getContour(contourIndex);
         const startPoint = path.getAbsolutePointIndex(contourIndex, 0);
         const numPoints = contour.pointTypes.length;

         for (let i = 0; i < numPoints; i++) {
             const pointIndex = startPoint + i;
             const pointType = path.pointTypes[pointIndex];
         if ((pointType & VarPackedPath.POINT_TYPE_MASK) !== VarPackedPath.ON_CURVE) continue;

         const next1 = path.getAbsolutePointIndex(contourIndex, (i + 1) % numPoints);
         const next2 = path.getAbsolutePointIndex(contourIndex, (i + 2) % numPoints);
         const next3 = path.getAbsolutePointIndex(contourIndex, (i + 3) % numPoints);

         const t1 = path.pointTypes[next1];
         const t2 = path.pointTypes[next2];
         const t3 = path.pointTypes[next3];

         // cubic: ON - OFFc - OFFc - ON
         const isCubicSeg =
           (t1 & VarPackedPath.POINT_TYPE_MASK) === VarPackedPath.OFF_CURVE_CUBIC &&
           (t2 & VarPackedPath.POINT_TYPE_MASK) === VarPackedPath.OFF_CURVE_CUBIC &&
           (t3 & VarPackedPath.POINT_TYPE_MASK) === VarPackedPath.ON_CURVE;

         if (isCubicSeg) {
                     const p1 = path.getPoint(pointIndex);
           const p2 = path.getPoint(next1);
           const p3 = path.getPoint(next2);
           const p4 = path.getPoint(next3);

           // Estimate curve length and adjust steps if enabled
           let adjustedSteps = stepsPerSegment;
           
           if (adaptToCurveLength) {
             const curveLength = estimateCurveLength([p1.x, p1.y], [p2.x, p2.y], [p3.x, p3.y], [p4.x, p4.y]);
             adjustedSteps = adjustStepsForCurve(stepsPerSegment, curveLength, averageCurveLength);
           }
           
           const samples = calculateCurvatureForSegment(
             [p1.x, p1.y], [p2.x, p2.y], [p3.x, p3.y], [p4.x, p4.y],
             adjustedSteps  // Use adjusted steps
                     );

           // NORMALIZE PER SEGMENT (key fix)
           const absVals = samples.map(s => Math.abs(s.curvature));
           const minAbsSegment = Math.min(...absVals);
           const maxAbsSegment = Math.max(...absVals);

           // Use global or per-segment normalization
           const minAbs = useGlobalNormalization ? globalMinAbs : minAbsSegment;
           const maxAbs = useGlobalNormalization ? globalMaxAbs : maxAbsSegment;

           // Build geometry and draw
           const onCurve = [];
           const offCurve = [];
           for (let s = 0; s < samples.length; s++) {
             const t = samples[s].t;
             const { r, r1 } = solveCubicBezier([p1.x, p1.y], [p2.x, p2.y], [p3.x, p3.y], [p4.x, p4.y], t);
             const [x, y] = r;
             onCurve.push({ x, y, r1, k: samples[s].curvature });

             // normal (choose orientation)
             let nx = illustrationPosition === "outsideOfCurve" ? -r1[1] : r1[1];
             let ny = illustrationPosition === "outsideOfCurve" ? r1[0] : -r1[0];
             const mag = Math.hypot(nx, ny) || 1;
             nx /= mag; ny /= mag;

             // use signed height if desired; curvature in file is absolute, so sign=1.
             const h = Math.sign(samples[s].curvature) * Math.abs(samples[s].curvature) * heightMultiplier * -180000;
             offCurve.push({ x: x + nx * h, y: y + ny * h });
           }

           // draw quads and color by per-segment normalization
           for (let s = 0; s < onCurve.length - 1; s++) {
             const a = onCurve[s], b = onCurve[s + 1];
             const quad = new Path2D();
             quad.moveTo(a.x, a.y);
             quad.lineTo(b.x, b.y);
             quad.lineTo(offCurve[s + 1].x, offCurve[s + 1].y);
             quad.lineTo(offCurve[s].x, offCurve[s].y);
             quad.closePath();

             // pass per-segment min/max and colorStops (NEW API)
             const color = curvatureToColor(Math.abs(a.k), minAbs, maxAbs, colorStops);
             context.fillStyle = color;
             context.fill(quad);
           }

           continue;
         }

         // quadratic: ON - OFFq - ON
         const isQuadSeg =
           (t1 & VarPackedPath.POINT_TYPE_MASK) === VarPackedPath.OFF_CURVE_QUAD &&
           (t2 & VarPackedPath.POINT_TYPE_MASK) === VarPackedPath.ON_CURVE;

         if (isQuadSeg) {
           const p1 = path.getPoint(pointIndex);
           const p2 = path.getPoint(next1);
           const p3 = path.getPoint(next2);

           // Estimate curve length and adjust steps if enabled
           let adjustedSteps = stepsPerSegment;
           
           if (adaptToCurveLength) {
             const curveLength = estimateCurveLength([p1.x, p1.y], [p2.x, p2.y], [p3.x, p3.y]);
             adjustedSteps = adjustStepsForCurve(stepsPerSegment, curveLength, averageCurveLength);
           }
           
           const samples = calculateCurvatureForQuadraticSegment(
             [p1.x, p1.y], [p2.x, p2.y], [p3.x, p3.y],
             adjustedSteps  // Use adjusted steps
           );

           const absVals = samples.map(s => Math.abs(s.curvature));
           const minAbsSegment = Math.min(...absVals);
           const maxAbsSegment = Math.max(...absVals);

           // Use global or per-segment normalization
           const minAbs = useGlobalNormalization ? globalMinAbs : minAbsSegment;
           const maxAbs = useGlobalNormalization ? globalMaxAbs : maxAbsSegment;

           const onCurveQ = [];
           const offCurveQ = [];
           for (let s = 0; s < samples.length; s++) {
             const t = samples[s].t;
             const { r, r1 } = solveQuadraticBezier([p1.x, p1.y], [p2.x, p2.y], [p3.x, p3.y], t);
             const [x, y] = r;
             onCurveQ.push({ x, y, r1, k: samples[s].curvature });

             let nx = illustrationPosition === "outsideOfCurve" ? -r1[1] : r1[1];
             let ny = illustrationPosition === "outsideOfCurve" ? r1[0] : -r1[0];
             const mag = Math.hypot(nx, ny) || 1;
             nx /= mag; ny /= mag;

             const h = Math.sign(samples[s].curvature) * Math.abs(samples[s].curvature) * heightMultiplier * -48000;
             offCurveQ.push({ x: x + nx * h, y: y + ny * h });
         }

           for (let s = 0; s < onCurveQ.length - 1; s++) {
             const quad = new Path2D();
             quad.moveTo(onCurveQ[s].x, onCurveQ[s].y);
             quad.lineTo(onCurveQ[s + 1].x, onCurveQ[s + 1].y);
             quad.lineTo(offCurveQ[s + 1].x, offCurveQ[s + 1].y);
             quad.lineTo(offCurveQ[s].x, offCurveQ[s].y);
             quad.closePath();
                 
             const color = curvatureToColor(Math.abs(onCurveQ[s].k), minAbs, maxAbs, colorStops);
                 context.fillStyle = color;
             context.fill(quad);
             }
         }
     }
     }

     context.restore();
   }
});



//
// allGlyphsCleanVisualizationLayerDefinition is not registered, but used
// separately for the "clean" display.
//
export const allGlyphsCleanVisualizationLayerDefinition = {
  identifier: "fontra.all.glyphs",
  name: "All glyphs",
  selectionFunc: glyphSelector("all"),
  zIndex: 500,
  colors: { fillColor: "#000" },
  colorsDarkMode: { fillColor: "#FFF" },
  draw: (context, positionedGlyph, parameters, model, controller) => {
    context.fillStyle = parameters.fillColor;
    context.fill(positionedGlyph.glyph.flattenedPath2d);
  },
};

// Drawing helpers

function fillNode(context, pt, cornerNodeSize, smoothNodeSize, handleNodeSize) {
  if (!pt.type && !pt.smooth) {
    fillSquareNode(context, pt, cornerNodeSize);
  } else if (!pt.type) {
    fillRoundNode(context, pt, smoothNodeSize);
  } else {
    fillRoundNode(context, pt, handleNodeSize);
  }
}

function strokeNode(context, pt, cornerNodeSize, smoothNodeSize, handleNodeSize) {
  if (!pt.type && !pt.smooth) {
    strokeSquareNode(context, pt, cornerNodeSize);
  } else if (!pt.type) {
    strokeRoundNode(context, pt, smoothNodeSize);
  } else {
    strokeRoundNode(context, pt, handleNodeSize);
  }
}

function fillSquareNode(context, pt, nodeSize) {
  context.fillRect(pt.x - nodeSize / 2, pt.y - nodeSize / 2, nodeSize, nodeSize);
}

export function fillRoundNode(context, pt, nodeSize) {
  context.beginPath();
  context.arc(pt.x, pt.y, nodeSize / 2, 0, 2 * Math.PI, false);
  context.fill();
}

export function strokeSquareNode(context, pt, nodeSize) {
  context.strokeRect(pt.x - nodeSize / 2, pt.y - nodeSize / 2, nodeSize, nodeSize);
}

export function strokeRoundNode(context, pt, nodeSize) {
  context.beginPath();
  context.arc(pt.x, pt.y, nodeSize / 2, 0, 2 * Math.PI, false);
  context.stroke();
}

export function strokeLine(context, x1, y1, x2, y2) {
  context.beginPath();
  context.moveTo(x1, y1);
  context.lineTo(x2, y2);
  context.stroke();
}

function strokeLineDashed(context, x1, y1, x2, y2, pattern = [5, 5]) {
  context.beginPath();
  context.setLineDash(pattern);
  context.moveTo(x1, y1);
  context.lineTo(x2, y2);
  context.stroke();
}

function strokeCircle(context, cx, cy, radius) {
  context.beginPath();
  context.arc(cx, cy, radius, 0, 2 * Math.PI, false);
  context.stroke();
}

function strokePolygon(context, points) {
  context.beginPath();
  context.moveTo(points[0].x, points[0].y);
  for (const pt of points.slice(1)) {
    context.lineTo(pt.x, pt.y);
  }
  context.closePath();
  context.stroke();
}

function drawWithDoubleStroke(
  context,
  path,
  outerLineWidth,
  innerLineWidth,
  strokeStyle,
  fillStyle
) {
  context.lineJoin = "round";
  context.lineWidth = outerLineWidth;
  context.strokeStyle = strokeStyle;
  context.stroke(path);
  context.lineWidth = innerLineWidth;
  context.strokeStyle = "black";
  context.globalCompositeOperation = "destination-out";
  context.stroke(path);
  context.globalCompositeOperation = "source-over";
  context.fillStyle = fillStyle;
  context.fill(path);
}

function lenientUnion(setA, setB) {
  if (!setA) {
    return setB || new Set();
  }
  if (!setB) {
    return setA || new Set();
  }
  return union(setA, setB);
}

function* iterPointsByIndex(path, pointIndices) {
  if (!pointIndices) {
    return;
  }
  for (const index of pointIndices) {
    const pt = path.getPoint(index);
    if (pt) {
      yield pt;
    }
  }
}

function* iterAnchorsPointsByIndex(anchors, anchorIndices) {
  if (!anchorIndices || !anchors.length) {
    return;
  }
  for (const index of anchorIndices) {
    if (anchors[index]) {
      yield anchors[index];
    }
  }
}

function* iterGuidelinesPointsByIndex(guidelines, guidelineIndices) {
  if (!guidelineIndices || !guidelines.length) {
    return;
  }
  for (const index of guidelineIndices) {
    if (guidelines[index]) {
      yield guidelines[index];
    }
  }
}

function* iterComponentOriginsByIndex(components, componentIndices) {
  if (!componentIndices) {
    return;
  }
  for (const index of componentIndices) {
    const compo = components[index];
    if (compo) {
      yield { x: compo.transformation.translateX, y: compo.transformation.translateY };
    }
  }
}

// {
//   identifier: "fontra.baseline",
//   name: "Baseline",
//   selectionFunc: glyphSelector("hovered")  // choice from all, unselected, hovered, selected, editing
//   selectionFilter: (positionedGlyph) => ...some condition...,  // OPTIONAL
//   zIndex: 50
//   screenParameters: {},  // in screen/pixel units
//   glyphParameters: {},  // in glyph units
//   colors: {},
//   colorsDarkMode: {},
//   draw: (context, positionedGlyph, parameters, model, controller) => { /* ... */ },
// }

function drawRoundRect(context, x, y, width, height, radii) {
  // older versions of Safari don't support roundRect,
  // so we use rect instead
  context.beginPath();
  if (context.roundRect) {
    context.roundRect(x, y, width, height, radii);
  } else {
    context.rect(x, y, width, height);
  }
  context.fill();
}

function getTextVerticalCenter(context, text) {
  const metrics = context.measureText(text);
  return (metrics.actualBoundingBoxAscent - metrics.actualBoundingBoxDescent) / 2;
}

<<<<<<< HEAD
//// grid
registerVisualizationLayerDefinition({
  identifier: "fontra.coarse.grid",
  name: "Coarse Grid",
  userSwitchable: true,
  zIndex: 1 ,
  selectionFunc: glyphSelector("editing"),
  screenParameters: {
    strokeWidth: 0.25,
    strokeColor: "#00000020",
    coarseStrokeWidth: 0.5,
    coarseStrokeColor: "#00000040",
  },
  draw: (ctx, positionedGlyph, params, model, controller) => {
    const { strokeWidth, strokeColor, coarseStrokeWidth, coarseStrokeColor } = params;
    const coarseSpacing = model.sceneSettings.coarseGridSpacing;
    let { xMin, yMin, xMax, yMax } = controller.getViewBox();

    // convert view-box to glyph-local coordinates
    xMin -= positionedGlyph.x;
    xMax -= positionedGlyph.x;
    yMin -= positionedGlyph.y;
    yMax -= positionedGlyph.y;

    // dotted coarse grid
    //ctx.setLineDash([2, 2]);
    ctx.lineWidth = coarseStrokeWidth;
    ctx.strokeStyle = coarseStrokeColor;

    for (let x = Math.floor(xMin / coarseSpacing) * coarseSpacing;
         x <= Math.ceil(xMax / coarseSpacing) * coarseSpacing;
         x += coarseSpacing) {
      strokeLine(ctx, x, yMin, x, yMax);
    }
    for (let y = Math.floor(yMin / coarseSpacing) * coarseSpacing;
         y <= Math.ceil(yMax / coarseSpacing) * coarseSpacing;
         y += coarseSpacing) {
      strokeLine(ctx, xMin, y, xMax, y);
    }

    ctx.setLineDash([]);
  },
});
// Register the Tunni visualization layer
registerVisualizationLayerDefinition({
  identifier: "fontra.tunni.lines",
  name: "Tunni Lines",
  selectionFunc: glyphSelector("editing"),
  userSwitchable: true,
  defaultOn: false,
  zIndex: 50,
  screenParameters: {
    strokeWidth: 1,
    dashPattern: [5, 5],
    tunniPointSize: 4
  },
  colors: {
    tunniLineColor: "#0000FF80",
    tunniPointColor: "#0000FF",
    trueTunniPointColor: "#f3b37eff"  // Green for true Tunni point
 },
  colorsDarkMode: {
    tunniLineColor: "#00FFFF80",
    tunniPointColor: "#00FFFF",
    trueTunniPointColor: "#f3b37eff"  // Green remains the same in dark mode
  },
  draw: drawTunniLines
});

function drawTunniLines(context, positionedGlyph, parameters, model, controller) {
  const path = positionedGlyph.glyph.path;
  
  // Set up colors and styles
  const isTunniLayerActive = controller?.editor?.visualizationLayersSettings?.model?.["fontra.tunni.lines"] || false;
 const isActiveFinal = isTunniLayerActive;
  
  // Set colors based on active state
  const tunniLineColor = isActiveFinal ?
    "#FF000080" : // Red color when active (more transparent)
    parameters.tunniLineColor;
    
  const tunniPointColor = isActiveFinal ?
    "#FF000" : // Red color when active
    parameters.tunniPointColor;
    
  // For the true Tunni point, use a different color
 const trueTunniPointColor = isActiveFinal ?
    "#f3b37eff" : // Green color when active
    parameters.trueTunniPointColor || "#0FF00"; // Default to green
  
  // Set stroke width based on active state
  const strokeWidth = isActiveFinal ?
    parameters.strokeWidth * 2 : // Thicker when active
    parameters.strokeWidth;
  
  context.strokeStyle = tunniLineColor;
  context.lineWidth = strokeWidth;
  context.setLineDash(isActiveFinal ? [] : parameters.dashPattern); // Remove dash pattern when active
  
  // Iterate through all contours
  for (let contourIndex = 0; contourIndex < path.numContours; contourIndex++) {
    // Iterate through all segments in the contour
    for (const segment of path.iterContourDecomposedSegments(contourIndex)) {
      if (segment.points.length === 4) {
        // Check if it's a cubic segment
        const pointTypes = segment.parentPointIndices.map(
          index => path.pointTypes[index]
        );
        
        // Both control points must be cubic
        if (pointTypes[1] === 2 && pointTypes[2] === 2) {
          const [p1, p2, p3, p4] = segment.points;
          
          // Draw lines from start to first control and from second control to end
          // These represent the on-curve to off-curve vectors
          context.beginPath();
          context.moveTo(p1.x, p1.y);
          context.lineTo(p2.x, p2.y);
          context.stroke();
          
          context.beginPath();
          context.moveTo(p4.x, p4.y);
          context.lineTo(p3.x, p3.y);
          context.stroke();
          
          // Draw line between control points (the current handle line)
          context.beginPath();
          context.moveTo(p2.x, p2.y);
          context.lineTo(p3.x, p3.y);
          context.stroke();
          
          // Draw the current Tunni point (midpoint between control points)
          const tunniPoint = calculateTunniPoint(segment.points);
          if (tunniPoint) {
            context.fillStyle = tunniPointColor;
            context.beginPath();
            context.arc(tunniPoint.x, tunniPoint.y, isActiveFinal ? parameters.tunniPointSize * 1.5 : parameters.tunniPointSize, 0, 2 * Math.PI);
            context.fill();
          }
          
          // Draw the true Tunni point (intersection of on-curve to off-curve vectors)
          const trueTunniPoint = calculateTrueTunniPoint(segment.points);
          if (trueTunniPoint) {
            context.fillStyle = trueTunniPointColor;
            context.beginPath();
            // Draw as a different shape to distinguish from current handle
            const size = isActiveFinal ? parameters.tunniPointSize * 1.5 : parameters.tunniPointSize;
            // Draw a diamond/square shape to distinguish from circle
            context.rect(trueTunniPoint.x - size/2, trueTunniPoint.y - size/2, size, size);
            context.fill();
          }
        }
      }
    }
  }
  
  context.setLineDash([]);
}
=======
// Register the distance and angle visualization layer
registerVisualizationLayerDefinition({
  identifier: "fontra.distance-angle",
  name: "Distance & Angle",
  selectionFunc: glyphSelector("editing"),
  userSwitchable: true,
  defaultOn: true,
  zIndex: 500,
  screenParameters: {
    strokeWidth: 1,
  },
  colors: { strokeColor: "rgba(0, 153, 255, 0.75)" },
  colorsDarkMode: { strokeColor: "rgba(0, 153, 255, 0.75)" },
  draw: drawDistanceAngleVisualization,
});


registerVisualizationLayerDefinition({
  identifier: "fontra.manhattan-distance",
  name: "Manhattan Distance",
  selectionFunc: glyphSelector("editing"),
  userSwitchable: true,
  defaultOn: true,
  zIndex: 500,
  screenParameters: {
    strokeWidth: 1,
  },
  colors: { strokeColor: "rgba(0, 153, 255, 0.75)" },
  colorsDarkMode: { strokeColor: "rgba(0, 153, 255, 0.75)" },
  draw: drawManhattanDistanceVisualization,
});



// Register the Tunni handle distance visualization layer
registerVisualizationLayerDefinition({
  identifier: "fontra.tunni.labels",
  name: "Tunni Labels",
  selectionFunc: glyphSelector("editing"),
  userSwitchable: true,
  defaultOn: true,
  zIndex: 500,
  screenParameters: {
    strokeWidth: 1,
  },
  colors: { strokeColor: "rgba(44, 28, 44, 1)", badgeColor: "#FF00FF", textColor: "white" },
  colorsDarkMode: { strokeColor: "#FF00FF", badgeColor: "#FF00FF", textColor: "white" },
  draw: drawTunniLabels,
});
>>>>>>> 6b6f0445
<|MERGE_RESOLUTION|>--- conflicted
+++ resolved
@@ -16,8 +16,6 @@
 } from "@fontra/core/utils.js";
 import { subVectors } from "@fontra/core/vector.js";
 import { calculateTunniPoint, calculateTrueTunniPoint } from "@fontra/core/tunni-calculations.js";
-
-//// speedpunk
 import {
   calculateCurvatureForSegment,
   calculateCurvatureForQuadraticSegment,
@@ -26,10 +24,7 @@
   solveCubicBezier,
   solveQuadraticBezier
 } from "@fontra/core/curvature.js"; 
-
 import { VarPackedPath } from "@fontra/core/var-path.js";
-
-// Distance and Angle
 import {
   unitVectorFromTo,
   calculateDistanceAndAngle,
@@ -59,8 +54,6 @@
   OFFCURVE_DISTANCE_BADGE_RADIUS,
   OFFCURVE_DISTANCE_FONT_SIZE
 } from "@fontra/core/distance-angle.js";
-
-
 
 export const visualizationLayerDefinitions = [];
 
@@ -2347,8 +2340,6 @@
   return (metrics.actualBoundingBoxAscent - metrics.actualBoundingBoxDescent) / 2;
 }
 
-<<<<<<< HEAD
-//// grid
 registerVisualizationLayerDefinition({
   identifier: "fontra.coarse.grid",
   name: "Coarse Grid",
@@ -2391,7 +2382,7 @@
     ctx.setLineDash([]);
   },
 });
-// Register the Tunni visualization layer
+
 registerVisualizationLayerDefinition({
   identifier: "fontra.tunni.lines",
   name: "Tunni Lines",
@@ -2506,8 +2497,7 @@
   
   context.setLineDash([]);
 }
-=======
-// Register the distance and angle visualization layer
+
 registerVisualizationLayerDefinition({
   identifier: "fontra.distance-angle",
   name: "Distance & Angle",
@@ -2523,7 +2513,6 @@
   draw: drawDistanceAngleVisualization,
 });
 
-
 registerVisualizationLayerDefinition({
   identifier: "fontra.manhattan-distance",
   name: "Manhattan Distance",
@@ -2539,9 +2528,6 @@
   draw: drawManhattanDistanceVisualization,
 });
 
-
-
-// Register the Tunni handle distance visualization layer
 registerVisualizationLayerDefinition({
   identifier: "fontra.tunni.labels",
   name: "Tunni Labels",
@@ -2555,5 +2541,4 @@
   colors: { strokeColor: "rgba(44, 28, 44, 1)", badgeColor: "#FF00FF", textColor: "white" },
   colorsDarkMode: { strokeColor: "#FF00FF", badgeColor: "#FF00FF", textColor: "white" },
   draw: drawTunniLabels,
-});
->>>>>>> 6b6f0445
+});