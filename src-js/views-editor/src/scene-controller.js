--- conflicted
+++ resolved
@@ -116,13 +116,10 @@
       backgroundImagesAreLocked: true,
       backgroundLayers: {},
       editingLayers: {},
-<<<<<<< HEAD
       gridSnapEnabled: true,  // Default to enabled
-=======
       showTunniDistance: true,
       showTunniTension: true,
       showTunniAngle: false,
->>>>>>> 6b6f0445
     });
     this.sceneSettings = this.sceneSettingsController.model;
 
