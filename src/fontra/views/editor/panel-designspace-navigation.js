--- conflicted
+++ resolved
@@ -1185,15 +1185,12 @@
         `,
       },
       [
-<<<<<<< HEAD
         ...labeledPopUpMenu(
           "Location Base:",
           nameController,
           "locationBase",
           fontSourceMenuItems
         ),
-=======
->>>>>>> 1a6e987a
         ...labeledTextInput(
           translate(
             "sidebar.designspace-navigation.dialog.add-source.label.source-name"
