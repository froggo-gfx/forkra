<<<<<<< HEAD
=======
from dataclasses import asdict, dataclass, field
from enum import IntEnum
>>>>>>> 3ec0502e
import logging
import math
from dataclasses import dataclass, field
from enum import IntEnum

logger = logging.getLogger(__name__)


@dataclass
class ContourInfo:
    endPoint: int
    isClosed: bool = False


class PointType(IntEnum):
    ON_CURVE = 0x00
    OFF_CURVE_QUAD = 0x01
    OFF_CURVE_CUBIC = 0x02
    ON_CURVE_SMOOTH = 0x08


@dataclass
class PackedPath:
    coordinates: list[float] = field(default_factory=list)
    pointTypes: list[PointType] = field(default_factory=list)
    contourInfo: list[ContourInfo] = field(default_factory=list)

    @classmethod
    def fromUnpackedContours(cls, unpackedContours):
        coordinates = []
        pointTypes = []
        contourInfo = []
        packedContours = [_packContour(c) for c in unpackedContours]
        for packedContour in packedContours:
            coordinates.extend(packedContour["coordinates"])
            pointTypes.extend(packedContour["pointTypes"])
            contourInfo.append(
                ContourInfo(
                    endPoint=len(pointTypes) - 1, isClosed=packedContour["isClosed"]
                )
            )
        return cls(
            coordinates=coordinates, pointTypes=pointTypes, contourInfo=contourInfo
        )

    def unpackedContours(self):
        unpackedContours = []
        coordinates = self.coordinates
        pointTypes = self.pointTypes
        startIndex = 0
        for contourInfo in self.contourInfo:
            endIndex = contourInfo.endPoint + 1
            points = list(_iterPoints(coordinates, pointTypes, startIndex, endIndex))
            unpackedContours.append(dict(points=points, isClosed=contourInfo.isClosed))
            startIndex = endIndex
        return unpackedContours

    def drawPoints(self, pen):
        startPoint = 0
        for contourInfo in self.contourInfo:
            endIndex = contourInfo.endPoint + 1
            coordinates = self.coordinates[startPoint * 2 : endIndex * 2]
            points = list(pairwise(coordinates))
            pointTypes = self.pointTypes[startPoint:endIndex]
            assert len(points) == len(pointTypes)
            pen.beginPath()
            segmentType = (
                _pointToSegmentType.get(pointTypes[-1], "line")
                if contourInfo.isClosed
                else "move"
            )
            for point, pointType in zip(points, pointTypes):
                isSmooth = False
                pointSegmentType = None
                if pointType == PointType.ON_CURVE:
                    pointSegmentType = segmentType
                elif pointType == PointType.ON_CURVE_SMOOTH:
                    pointSegmentType = segmentType
                    isSmooth = True
                pen.addPoint(
                    point,
                    segmentType=pointSegmentType,
                    smooth=isSmooth,
                )
                segmentType = _pointToSegmentType.get(pointType, "line")
            pen.endPath()
            startPoint = endIndex

    def setPointPosition(self, pointIndex, x, y):
        coords = self.coordinates
        i = pointIndex * 2
        coords[i] = x
        coords[i + 1] = y

    def deleteContour(self, contourIndex):
        contourIndex = self._normalizeContourIndex(contourIndex)
        contour = self.contourInfo[contourIndex]
        startPoint = self._getContourStartPoint(contourIndex)
        numPoints = contour.endPoint + 1 - startPoint
        self._replacePoints(startPoint, numPoints, [], [])
        del self.contourInfo[contourIndex]
        self._moveEndPoints(contourIndex, -numPoints)

    def insertContour(self, contourIndex, contour):
        contourIndex = self._normalizeContourIndex(contourIndex, True)
        startPoint = self._getContourStartPoint(contourIndex)
        self._replacePoints(
            startPoint, 0, contour["coordinates"], contour["pointTypes"]
        )
        contourInfo = ContourInfo(endPoint=startPoint - 1, isClosed=contour["isClosed"])
        self.contourInfo.insert(contourIndex, contourInfo)
        self._moveEndPoints(contourIndex, len(contour["pointTypes"]))

    def deletePoint(self, contourIndex, contourPointIndex):
        contourIndex = self._normalizeContourIndex(contourIndex)
        pointIndex = self._getAbsolutePointIndex(contourIndex, contourPointIndex)
        self._replacePoints(pointIndex, 1, [], [])
        self._moveEndPoints(contourIndex, -1)

    def insertPoint(self, contourIndex, contourPointIndex, point):
        contourIndex = self._normalizeContourIndex(contourIndex)
        pointIndex = self._getAbsolutePointIndex(contourIndex, contourPointIndex, True)
        pointType = packPointType(point.get("type"), point.get("smooth"))
        self._replacePoints(pointIndex, 0, [point["x"], point["y"]], [pointType])
        self._moveEndPoints(contourIndex, 1)

    def _getContourStartPoint(self, contourIndex):
        return (
            0 if contourIndex == 0 else self.contourInfo[contourIndex - 1].endPoint + 1
        )

    def _getAbsolutePointIndex(self, contourIndex, contourPointIndex, forInsert=False):
        startPoint = self._getContourStartPoint(contourIndex)
        contour = self.contourInfo[contourIndex]
        numPoints = contour.endPoint + 1 - startPoint
        originalContourPointIndex = contourPointIndex
        if contourPointIndex < 0:
            contourPointIndex += numPoints
        if contourPointIndex < 0 or (
            contourPointIndex >= numPoints + (1 if forInsert else 0)
        ):
            raise IndexError(
                f"contourPointIndex out of bounds: {originalContourPointIndex}"
            )
        return startPoint + contourPointIndex

    def _normalizeContourIndex(self, contourIndex, forInsert=False):
        originalContourIndex = contourIndex
        numContours = len(self.contourInfo)
        if contourIndex < 0:
            contourIndex += numContours
        bias = 1 if forInsert else 0
        if contourIndex < 0 or contourIndex >= numContours + bias:
            raise IndexError(f"contourIndex out of bounds: {originalContourIndex}")
        return contourIndex

    def _replacePoints(self, startPoint, numPoints, coordinates, pointTypes):
        dblIndex = startPoint * 2
        self.coordinates[dblIndex : dblIndex + numPoints * 2] = coordinates
        self.pointTypes[startPoint : startPoint + numPoints] = pointTypes

    def _moveEndPoints(self, fromContourIndex, offset):
        for contourInfo in self.contourInfo[fromContourIndex:]:
            contourInfo.endPoint += offset


class PackedPathPointPen:
    def __init__(self):
        self.coordinates = []
        self.pointTypes = []
        self.contourInfo = []
        self.components = []
        self._currentContour = None

    def getPath(self):
        return PackedPath(
            self.coordinates,
            [PointType(tp) for tp in self.pointTypes],
            self.contourInfo,
        )

    def beginPath(self, **kwargs):
        self._currentContour = []

    def addPoint(self, pt, segmentType=None, smooth=False, *args, **kwargs):
        self._currentContour.append((pt, segmentType, smooth))

    def endPath(self):
        if not self._currentContour:
            return
        isClosed = self._currentContour[0][1] != "move"
        isQuadBlob = all(
            segmentType is None for _, segmentType, _ in self._currentContour
        )
        if isQuadBlob:
            self.pointTypes.extend(
                [PointType.OFF_CURVE_QUAD] * len(self._currentContour)
            )
            for pt, _, _ in self._currentContour:
                self.coordinates.extend(pt)
        else:
            pointTypes = []
            for pt, segmentType, smooth in self._currentContour:
                if segmentType is None:
                    pointTypes.append(PointType.OFF_CURVE_CUBIC)
                elif segmentType in {"move", "line", "curve", "qcurve"}:
                    pointTypes.append(
                        PointType.ON_CURVE_SMOOTH if smooth else PointType.ON_CURVE
                    )
                else:
                    raise TypeError(f"unexpected segment type: {segmentType}")

                self.coordinates.extend(pt)
            assert len(pointTypes) == len(self._currentContour)
            # Fix the quad point types
            for i, (_, segmentType, _) in enumerate(self._currentContour):
                if segmentType == "qcurve":
                    stopIndex = i - len(pointTypes) if isClosed else -1
                    for j in range(i - 1, stopIndex, -1):
                        if pointTypes[j] != PointType.OFF_CURVE_CUBIC:
                            break
                        pointTypes[j] = PointType.OFF_CURVE_QUAD
            self.pointTypes.extend(pointTypes)
        self.contourInfo.append(
            ContourInfo(endPoint=len(self.coordinates) // 2 - 1, isClosed=isClosed)
        )
        self._currentContour = None

    def addComponent(self, glyphName, transformation, **kwargs):
        from .classes import Component, Transformation

        xx, xy, yx, yy, dx, dy = transformation
        rotation, scaleX, scaleY, skewX, skewY = decomposeTwoByTwo((xx, xy, yx, yy))
        # TODO rotation is problematic with interpolation: should interpolation
        # go clockwise or counter-clockwise? That ambiguous, and get more complicated
        # with > 2 masters. Perhaps we can "normalize" the rotations angles in some
        # way to have reasonable behavior in common cases.
        if rotation == -0.0:
            rotation = 0.0

        transformation = Transformation(
            translateX=dx,
            translateY=dy,
            rotation=math.degrees(rotation),
            scaleX=scaleX,
            scaleY=scaleY,
            skewX=math.degrees(-skewX),
            skewY=math.degrees(skewY),
            tCenterX=0,
            tCenterY=0,
        )

        self.components.append(Component(glyphName, transformation))

    def addVarComponent(
        self, glyphName, transformation, location, identifier=None, **kwargs
    ):
        from .classes import Component, Transformation

        # TODO: https://github.com/googlefonts/fontra/issues/245
        transformation = Transformation(**asdict(transformation))
        self.components.append(Component(glyphName, transformation, location))


def decomposeTwoByTwo(twoByTwo):
    """Decompose a 2x2 transformation matrix into components:
    - rotation
    - scaleX
    - scaleY
    - skewX
    - skewY
    """
    a, b, c, d = twoByTwo
    delta = a * d - b * c

    rotation = 0
    scaleX = scaleY = 0
    skewX = skewY = 0

    # Apply the QR-like decomposition.
    if a != 0 or b != 0:
        r = math.sqrt(a * a + b * b)
        rotation = math.acos(a / r) if b > 0 else -math.acos(a / r)
        scaleX, scaleY = (r, delta / r)
        skewX, skewY = (math.atan((a * c + b * d) / (r * r)), 0)
    elif c != 0 or d != 0:
        s = math.sqrt(c * c + d * d)
        rotation = math.pi / 2 - (math.acos(-c / s) if d > 0 else -math.acos(c / s))
        scaleX, scaleY = (delta / s, s)
        skewX, skewY = (0, math.atan((a * c + b * d) / (s * s)))
    else:
        # a = b = c = d = 0
        pass

    return rotation, scaleX, scaleY, skewX, skewY


_pointToSegmentType = {
    PointType.OFF_CURVE_CUBIC: "curve",
    PointType.OFF_CURVE_QUAD: "qcurve",
}


def pairwise(iterable):
    it = iter(iterable)
    return zip(it, it)


def _iterPoints(coordinates, pointTypes, startIndex, endIndex):
    for i in range(startIndex, endIndex):
        point = dict(x=coordinates[i * 2], y=coordinates[i * 2 + 1])
        pointType = pointTypes[i]
        if pointType == PointType.OFF_CURVE_CUBIC:
            point["type"] = "cubic"
        elif pointType == PointType.OFF_CURVE_CUBIC:
            point["type"] = "quad"
        elif pointType == PointType.ON_CURVE_SMOOTH:
            point["smooth"] = True
        yield point


def _packContour(unpackedContour):
    coordinates = []
    pointTypes = []
    for point in unpackedContour["points"]:
        coordinates.append(point["x"])
        coordinates.append(point["y"])
        pointTypes.append(packPointType(point.get("type"), point.get("smooth")))
    return dict(
        coordinates=coordinates,
        pointTypes=pointTypes,
        isClosed=unpackedContour["isClosed"],
    )


def packPointType(type, smooth):
    if type:
        pointType = (
            PointType.OFF_CURVE_CUBIC if type == "cubic" else PointType.OFF_CURVE_QUAD
        )
    elif smooth:
        pointType = PointType.ON_CURVE_SMOOTH
    else:
        pointType = PointType.ON_CURVE
    return pointType<|MERGE_RESOLUTION|>--- conflicted
+++ resolved
@@ -1,11 +1,6 @@
-<<<<<<< HEAD
-=======
-from dataclasses import asdict, dataclass, field
-from enum import IntEnum
->>>>>>> 3ec0502e
 import logging
 import math
-from dataclasses import dataclass, field
+from dataclasses import asdict, dataclass, field
 from enum import IntEnum
 
 logger = logging.getLogger(__name__)
